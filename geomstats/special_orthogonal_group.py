"""
The special orthogonal group SO(n),
i.e. the Lie group of rotations in n dimensions.
"""

# TODO(nina): make code robust to different types and input structures
import geomstats.backend as gs
import geomstats.spd_matrices_space as spd_matrices_space

from geomstats.embedded_manifold import EmbeddedManifold
from geomstats.general_linear_group import GeneralLinearGroup
from geomstats.lie_group import LieGroup

ATOL = 1e-5

TAYLOR_COEFFS_1_AT_0 = [1., 0.,
                        - 1. / 12., 0.,
                        - 1. / 720., 0.,
                        - 1. / 30240., 0.]
TAYLOR_COEFFS_2_AT_0 = [1. / 12., 0.,
                        1. / 720., 0.,
                        1. / 30240., 0.,
                        1. / 1209600., 0.]
TAYLOR_COEFFS_1_AT_PI = [0., - gs.pi / 4.,
                         - 1. / 4., - gs.pi / 48.,
                         - 1. / 48., - gs.pi / 480.,
                         - 1. / 480.]


def closest_rotation_matrix(mat):
    """
    Compute the closest rotation matrix of a given matrix mat,
    in terms of the Frobenius norm.
    """
    mat = gs.to_ndarray(mat, to_ndim=3)

    n_mats, mat_dim_1, mat_dim_2 = mat.shape
    assert mat_dim_1 == mat_dim_2

    if mat_dim_1 == 3:
        mat_unitary_u, diag_s, mat_unitary_v = gs.linalg.svd(mat)
        rot_mat = gs.matmul(mat_unitary_u, mat_unitary_v)
        mask = gs.nonzero(gs.linalg.det(rot_mat) < 0)
        diag = gs.array([1, 1, -1])
        new_mat_diag_s = gs.tile(gs.diag(diag), len(mask))

        rot_mat[mask] = gs.matmul(gs.matmul(mat_unitary_u[mask],
                                            new_mat_diag_s),
                                  mat_unitary_v[mask])
    else:
        aux_mat = gs.matmul(gs.transpose(mat, axes=(0, 2, 1)), mat)

        inv_sqrt_mat = gs.zeros_like(mat)
        for i in range(n_mats):
            sym_mat = aux_mat[i]

            assert spd_matrices_space.is_symmetric(sym_mat)
            inv_sqrt_mat[i] = gs.linalg.inv(spd_matrices_space.sqrtm(sym_mat))
        rot_mat = gs.matmul(mat, inv_sqrt_mat)

    assert gs.ndim(rot_mat) == 3
    return rot_mat


def skew_matrix_from_vector(vec):
    """
    In 3D, compute the skew-symmetric matrix,
    known as the cross-product of a vector,
    associated to the vector vec.

    In nD, fill a skew-symmetric matrix with
    the values of the vector.
    """
    vec = gs.to_ndarray(vec, to_ndim=2)
    n_vecs, vec_dim = vec.shape

    mat_dim = int((1 + gs.sqrt(1 + 8 * vec_dim)) / 2)
    skew_mat = gs.zeros((n_vecs,) + (mat_dim,) * 2)
    if vec_dim == 3:
        for i in range(n_vecs):
            skew_mat[i] = gs.cross(gs.eye(vec_dim), vec[i])
    else:
        upper_triangle_indices = gs.triu_indices(mat_dim, k=1)
        for i in range(n_vecs):
            skew_mat[i][upper_triangle_indices] = vec[i]
            skew_mat[i] = skew_mat[i] - skew_mat[i].transpose()
    assert gs.ndim(skew_mat) == 3
    return skew_mat


def vector_from_skew_matrix(skew_mat):
    """
    In 3D, compute the vector defining the cross product
    associated to the skew-symmetric matrix skew mat.

    In nD, fill a vector by reading the values
    of the upper triangle of skew_mat.
    """
    skew_mat = gs.to_ndarray(skew_mat, to_ndim=3)
    n_skew_mats, mat_dim_1, mat_dim_2 = skew_mat.shape

    assert mat_dim_1 == mat_dim_2

    vec_dim = int(mat_dim_1 * (mat_dim_1 - 1) / 2)
    vec = gs.zeros((n_skew_mats, vec_dim))

    if vec_dim == 3:
        vec[:] = skew_mat[:, (2, 0, 1), (1, 2, 0)]
    else:
        idx = 0
        for j in range(mat_dim_1):
            for i in range(j):
                vec[:, idx] = skew_mat[:, i, j]
                idx += 1

    assert gs.ndim(vec) == 2
    return vec


class SpecialOrthogonalGroup(LieGroup, EmbeddedManifold):
    """
    Class for the special orthogonal group SO(n),
    i.e. the Lie group of rotations.
    """

<<<<<<< HEAD
    def __init__(self, n, point_type=None):
=======
    def __init__(self, n, point_representation=None):
>>>>>>> 6059d5ac
        assert isinstance(n, int) and n > 1

        self.n = n
        self.dimension = int((n * (n - 1)) / 2)
<<<<<<< HEAD
        if point_type is None:
            self.point_type = 'vector' if n == 3 else 'matrix'

        identity = gs.zeros(self.dimension)
        if self.point_type == 'matrix':
=======
        if point_representation is None:
            self.point_representation = 'vector' if n == 3 else 'matrix'

        identity = gs.zeros(self.dimension)
        if self.point_representation == 'matrix':
>>>>>>> 6059d5ac
            identity = gs.eye(n)

        LieGroup.__init__(self,
                          dimension=self.dimension,
                          identity=identity)
        EmbeddedManifold.__init__(self,
                                  dimension=self.dimension,
                                  embedding_manifold=GeneralLinearGroup(n=n))
        self.bi_invariant_metric = self.left_canonical_metric

<<<<<<< HEAD
    def belongs(self, point, point_type=None):
        """
        Evaluate if a point belongs to SO(n).
        """
        if point_type is None:
            point_type = self.point_type

        if point_type == 'vector':
=======
    def belongs(self, point, point_representation=None):
        """
        Evaluate if a point belongs to SO(n).
        """
        if point_representation is None:
            point_representation = self.point_representation

        if point_representation == 'vector':
>>>>>>> 6059d5ac
            point = gs.to_ndarray(point, to_ndim=2)
            _, vec_dim = point.shape
            return vec_dim == self.dimension

<<<<<<< HEAD
        elif point_type == 'matrix':
            point = gs.to_ndarray(point, to_ndim=3)
            point_transpose = gs.transpose(point, axes=(0, 2, 1))
            point_inverse = gs.linalg.inv(point)

            mask = gs.isclose(point_inverse, point_transpose)
            mask = gs.all(mask, axis=(1, 2))

            return mask

    def regularize(self, point, point_type=None):
=======
        if point_representation == 'matrix':
            point = gs.to_ndarray(point, to_ndim=3)
            point_transpose = gs.transpose(point, axes=(0, 2, 1))
            point_inverse = gs.linalg.inv(point)

            mask = gs.isclose(point_inverse, point_transpose)
            mask = gs.all(mask, axis=(1, 2))

            return mask

    def regularize(self, point, point_representation=None):
>>>>>>> 6059d5ac
        """
        In 3D, regularize the norm of the rotation vector,
        to be between 0 and pi, following the axis-angle
        representation's convention.

        If the angle angle is between pi and 2pi,
        the function computes its complementary in 2pi and
        inverts the direction of the rotation axis.
        """
<<<<<<< HEAD
        if point_type is None:
            point_type = self.point_type

        if point_type == 'vector':
            point = gs.to_ndarray(point, to_ndim=2)
            assert self.belongs(point, point_type)
=======
        if point_representation is None:
            point_representation = self.point_representation

        if point_representation == 'vector':
            point = gs.to_ndarray(point, to_ndim=2)
            assert self.belongs(point, point_representation)
>>>>>>> 6059d5ac
            n_points, vec_dim = point.shape

            regularized_point = gs.copy(point)
            if vec_dim == 3:
                angle = gs.linalg.norm(regularized_point, axis=1)
                mask_0 = gs.isclose(angle, 0)
                mask_not_0 = ~mask_0

                mask_pi = gs.isclose(angle, gs.pi)
<<<<<<< HEAD

                k = gs.floor(angle / (2 * gs.pi) + .5)
                norms_ratio = gs.zeros_like(angle)
                norms_ratio[mask_not_0] = (
                      1. - 2. * gs.pi * k[mask_not_0] / angle[mask_not_0])
                norms_ratio[mask_0] = 1
                norms_ratio[mask_pi] = gs.pi / angle[mask_pi]
                for i in range(n_points):
                    regularized_point[i, :] = (norms_ratio[i]
                                               * regularized_point[i, :])
            else:
                # TODO(nina): regularization needed in nD?
                regularized_point = gs.copy(point)

            assert gs.ndim(regularized_point) == 2

        elif point_type == 'matrix':
=======

                k = gs.floor(angle / (2 * gs.pi) + .5)
                norms_ratio = gs.zeros_like(angle)
                norms_ratio[mask_not_0] = (
                      1. - 2. * gs.pi * k[mask_not_0] / angle[mask_not_0])
                norms_ratio[mask_0] = 1
                norms_ratio[mask_pi] = gs.pi / angle[mask_pi]
                for i in range(n_points):
                    regularized_point[i, :] = (norms_ratio[i]
                                               * regularized_point[i, :])
            else:
                # TODO(nina): regularization needed in nD?
                regularized_point = point

            assert regularized_point.ndim == 2

        if point_representation == 'matrix':
>>>>>>> 6059d5ac
            regularized_point = closest_rotation_matrix(point)

        return regularized_point

    def regularize_tangent_vec_at_identity(
<<<<<<< HEAD
            self, tangent_vec, metric=None, point_type=None):
=======
            self, tangent_vec, metric=None, point_representation=None):
>>>>>>> 6059d5ac
        """
        In 3D, regularize a tangent_vector by getting its norm at the identity,
        determined by the metric, to be less than pi.
        """
<<<<<<< HEAD
        if point_type is None:
            point_type = self.point_type

        if point_type == 'vector':
=======
        if point_representation is None:
            point_representation = self.point_representation

        if point_representation == 'vector':
>>>>>>> 6059d5ac
            tangent_vec = gs.to_ndarray(tangent_vec, to_ndim=2)
            _, vec_dim = tangent_vec.shape

            if vec_dim == 3:
                if metric is None:
                    metric = self.left_canonical_metric
                tangent_vec_metric_norm = metric.norm(tangent_vec)
                tangent_vec_canonical_norm = gs.linalg.norm(
                                                  tangent_vec, axis=1)
<<<<<<< HEAD
                if gs.ndim(tangent_vec_canonical_norm) == 1:
=======
                if tangent_vec_canonical_norm.ndim == 1:
>>>>>>> 6059d5ac
                    tangent_vec_canonical_norm = gs.expand_dims(
                                   tangent_vec_canonical_norm, axis=1)

                mask_norm_0 = gs.isclose(tangent_vec_metric_norm, 0)
                mask_canonical_norm_0 = gs.isclose(
                    tangent_vec_canonical_norm, 0)

                mask_0 = mask_norm_0 | mask_canonical_norm_0
                mask_else = ~mask_0

                mask_0 = gs.squeeze(mask_0, axis=1)
                mask_else = gs.squeeze(mask_else, axis=1)

                coef = gs.empty_like(tangent_vec_metric_norm)
                regularized_vec = tangent_vec

                regularized_vec[mask_0] = tangent_vec[mask_0]

                coef[mask_else] = (tangent_vec_metric_norm[mask_else]
                                   / tangent_vec_canonical_norm[mask_else])
                regularized_vec[mask_else] = self.regularize(
                        coef[mask_else] * tangent_vec[mask_else])
                regularized_vec[mask_else] = (regularized_vec[mask_else]
                                              / coef[mask_else])
            else:
                # TODO(nina): regularization needed in nD?
                regularized_vec = tangent_vec
<<<<<<< HEAD
        elif point_type == 'matrix':
=======
        if point_representation == 'matrix':
>>>>>>> 6059d5ac
            raise NotImplementedError()

        return regularized_vec

    def regularize_tangent_vec(
            self, tangent_vec, base_point,
<<<<<<< HEAD
            metric=None, point_type=None):
=======
            metric=None, point_representation=None):
>>>>>>> 6059d5ac
        """
        In 3D, regularize a tangent_vector by getting the norm of its parallel
        transport to the identity, determined by the metric,
        to be less than pi.
        """
<<<<<<< HEAD
        if point_type is None:
            point_type = self.point_type

        if point_type == 'vector':
=======
        if point_representation is None:
            point_representation = self.point_representation

        if point_representation == 'vector':
>>>>>>> 6059d5ac
            tangent_vec = gs.to_ndarray(tangent_vec, to_ndim=2)
            _, vec_dim = tangent_vec.shape
            if vec_dim == 3:
                if metric is None:
                    metric = self.left_canonical_metric
<<<<<<< HEAD
                base_point = self.regularize(base_point, point_type)
=======
                base_point = self.regularize(base_point, point_representation)
>>>>>>> 6059d5ac

                jacobian = self.jacobian_translation(
                              point=base_point,
                              left_or_right=metric.left_or_right,
<<<<<<< HEAD
                              point_type=point_type)
=======
                              point_representation=point_representation)
>>>>>>> 6059d5ac
                inv_jacobian = gs.linalg.inv(jacobian)
                tangent_vec_at_id = gs.dot(
                        tangent_vec,
                        gs.transpose(inv_jacobian, axes=(0, 2, 1)))
                tangent_vec_at_id = gs.squeeze(tangent_vec_at_id, axis=1)

                tangent_vec_at_id = self.regularize_tangent_vec_at_identity(
                                              tangent_vec_at_id,
                                              metric,
<<<<<<< HEAD
                                              point_type)
=======
                                              point_representation)
>>>>>>> 6059d5ac

                regularized_tangent_vec = gs.dot(tangent_vec_at_id,
                                                 gs.transpose(jacobian,
                                                              axes=(0, 2, 1)))
                regularized_tangent_vec = gs.squeeze(regularized_tangent_vec,
                                                     axis=1)
            else:
                # TODO(nina): is regularization needed in nD?
                regularized_tangent_vec = tangent_vec

<<<<<<< HEAD
        elif point_type == 'matrix':
=======
        if point_representation == 'matrix':
>>>>>>> 6059d5ac
            raise NotImplementedError()

        return regularized_tangent_vec

    def rotation_vector_from_matrix(self, rot_mat):
        """
        In 3D, convert rotation matrix to rotation vector
        (axis-angle representation).

        Get the angle through the trace of the rotation matrix:
        The eigenvalues are:
        1, cos(angle) + i sin(angle), cos(angle) - i sin(angle)
        so that: trace = 1 + 2 cos(angle), -1 <= trace <= 3

        Get the rotation vector through the formula:
        S_r = angle / ( 2 * sin(angle) ) (R - R^T)

        For the edge case where the angle is close to pi,
        the formulation is derived by going from rotation matrix to unit
        quaternion to axis-angle:
         r = angle * v / |v|, where (w, v) is a unit quaternion.

        In nD, the rotation vector stores the n(n-1)/2 values of the
        skew-symmetric matrix representing the rotation.
        """
        rot_mat = gs.to_ndarray(rot_mat, to_ndim=3)
        n_rot_mats, mat_dim_1, mat_dim_2 = rot_mat.shape
        assert mat_dim_1 == mat_dim_2 == self.n

        rot_mat = closest_rotation_matrix(rot_mat)

        if self.n == 3:
            trace = gs.trace(rot_mat, axis1=1, axis2=2)
            trace = gs.to_ndarray(trace, to_ndim=2, axis=1)
            assert trace.shape == (n_rot_mats, 1), trace.shape

            cos_angle = .5 * (trace - 1)
            cos_angle = gs.clip(cos_angle, -1, 1)
            angle = gs.arccos(cos_angle)

            rot_mat_transpose = gs.transpose(rot_mat, axes=(0, 2, 1))
            rot_vec = vector_from_skew_matrix(rot_mat - rot_mat_transpose)

            mask_0 = gs.isclose(angle, 0)
            mask_0 = gs.squeeze(mask_0, axis=1)
            rot_vec[mask_0] = (rot_vec[mask_0]
                               * (.5 - (trace[mask_0] - 3.) / 12.))

            mask_pi = gs.isclose(angle, gs.pi)
            mask_pi = gs.squeeze(mask_pi, axis=1)

            # choose the largest diagonal element
            # to avoid a square root of a negative number
            a = gs.array(0)
            if gs.any(mask_pi):
                a = gs.argmax(gs.diagonal(rot_mat[mask_pi], axis1=1, axis2=2))
            b = (a + 1) % 3
            c = (a + 2) % 3

            # compute the axis vector
            sq_root = gs.sqrt((rot_mat[mask_pi, a, a]
                               - rot_mat[mask_pi, b, b]
                               - rot_mat[mask_pi, c, c] + 1.))
            rot_vec_pi = gs.zeros((sum(mask_pi), self.dimension))
            rot_vec_pi[:, a] = sq_root / 2.
            rot_vec_pi[:, b] = ((rot_mat[mask_pi, b, a]
                                 + rot_mat[mask_pi, a, b])
                                / (2. * sq_root))
            rot_vec_pi[:, c] = ((rot_mat[mask_pi, c, a]
                                + rot_mat[mask_pi, a, c])
                                / (2. * sq_root))

            rot_vec[mask_pi] = (angle[mask_pi] * rot_vec_pi
                                / gs.linalg.norm(rot_vec_pi))

            mask_else = ~mask_0 & ~mask_pi
            rot_vec[mask_else] = (angle[mask_else]
                                  / (2. * gs.sin(angle[mask_else]))
                                  * rot_vec[mask_else])
        else:
            skew_mat = self.embedding_manifold.group_log_from_identity(rot_mat)
            rot_vec = vector_from_skew_matrix(skew_mat)

<<<<<<< HEAD
        return self.regularize(rot_vec, point_type='vector')
=======
        return self.regularize(rot_vec, point_representation='vector')
>>>>>>> 6059d5ac

    def matrix_from_rotation_vector(self, rot_vec):
        """
        Convert rotation vector to rotation matrix.
        """
<<<<<<< HEAD
        assert self.belongs(rot_vec, point_type='vector')
        rot_vec = self.regularize(rot_vec, point_type='vector')
=======
        assert self.belongs(rot_vec, point_representation='vector')
        rot_vec = self.regularize(rot_vec, point_representation='vector')
>>>>>>> 6059d5ac
        n_rot_vecs, _ = rot_vec.shape

        if self.n == 3:
            angle = gs.linalg.norm(rot_vec, axis=1)
            angle = gs.to_ndarray(angle, to_ndim=2, axis=1)

            skew_rot_vec = skew_matrix_from_vector(rot_vec)

            coef_1 = gs.zeros_like(angle)
            coef_2 = gs.zeros_like(angle)

            mask_0 = gs.isclose(angle, 0.0)
            coef_1[mask_0] = 1 - (angle[mask_0] ** 2) / 6
            coef_2[mask_0] = 1 / 2 - angle[mask_0] ** 2

            coef_1[~mask_0] = gs.sin(angle[~mask_0]) / angle[~mask_0]
            coef_2[~mask_0] = ((1 - gs.cos(angle[~mask_0]))
                               / (angle[~mask_0] ** 2))

            term_1 = gs.zeros((n_rot_vecs,) + (self.n,) * 2)
            term_2 = gs.zeros_like(term_1)

            for i in range(n_rot_vecs):
                term_1[i] = (gs.eye(self.dimension)
                             + coef_1[i] * skew_rot_vec[i])
                term_2[i] = (coef_2[i]
                             * gs.matmul(skew_rot_vec[i], skew_rot_vec[i]))
            rot_mat = term_1 + term_2

            rot_mat = closest_rotation_matrix(rot_mat)

        else:
            skew_mat = skew_matrix_from_vector(rot_vec)
            rot_mat = self.embedding_manifold.group_exp_from_identity(skew_mat)

        return rot_mat

    def quaternion_from_matrix(self, rot_mat):
        """
        Convert a rotation matrix into a unit quaternion.
        """
        assert self.n == 3, ('The quaternion representation does not exist'
                             ' for rotations in %d dimensions.' % self.n)
        rot_mat = gs.to_ndarray(rot_mat, to_ndim=3)

        rot_vec = self.rotation_vector_from_matrix(rot_mat)
        quaternion = self.quaternion_from_rotation_vector(rot_vec)

        assert gs.ndim(quaternion) == 2
        return quaternion

    def quaternion_from_rotation_vector(self, rot_vec):
        """
        Convert a rotation vector into a unit quaternion.
        """
        assert self.n == 3, ('The quaternion representation does not exist'
                             ' for rotations in %d dimensions.' % self.n)
<<<<<<< HEAD
        rot_vec = self.regularize(rot_vec, point_type='vector')
=======
        rot_vec = self.regularize(rot_vec, point_representation='vector')
>>>>>>> 6059d5ac
        n_rot_vecs, _ = rot_vec.shape

        angle = gs.linalg.norm(rot_vec, axis=1)
        angle = gs.to_ndarray(angle, to_ndim=2, axis=1)

        rotation_axis = gs.zeros_like(rot_vec)

        mask_0 = gs.isclose(angle, 0)
        mask_0 = gs.squeeze(mask_0, axis=1)
        mask_not_0 = ~mask_0
        rotation_axis[mask_not_0] = rot_vec[mask_not_0] / angle[mask_not_0]

        n_quaternions, _ = rot_vec.shape
        quaternion = gs.zeros((n_quaternions, 4))
        quaternion[:, :1] = gs.cos(angle / 2)
        quaternion[:, 1:] = gs.sin(angle / 2) * rotation_axis[:]

        return quaternion

    def rotation_vector_from_quaternion(self, quaternion):
        """
        Convert a unit quaternion into a rotation vector.
        """
        assert self.n == 3, ('The quaternion representation does not exist'
                             ' for rotations in %d dimensions.' % self.n)
        quaternion = gs.to_ndarray(quaternion, to_ndim=2)
        n_quaternions, _ = quaternion.shape

        cos_half_angle = quaternion[:, 0]
        cos_half_angle = gs.clip(cos_half_angle, -1, 1)
        half_angle = gs.arccos(cos_half_angle)

        half_angle = gs.to_ndarray(half_angle, to_ndim=2, axis=1)
        assert half_angle.shape == (n_quaternions, 1)

        rot_vec = gs.zeros_like(quaternion[:, 1:])

        mask_0 = gs.isclose(half_angle, 0)
        mask_0 = gs.squeeze(mask_0, axis=1)
        mask_not_0 = ~mask_0
        rotation_axis = (quaternion[mask_not_0, 1:]
                         / gs.sin(half_angle[mask_not_0]))
        rot_vec[mask_not_0] = (2 * half_angle[mask_not_0]
                               * rotation_axis)

<<<<<<< HEAD
        rot_vec = self.regularize(rot_vec, point_type='vector')
=======
        rot_vec = self.regularize(rot_vec, point_representation='vector')
>>>>>>> 6059d5ac
        return rot_vec

    def matrix_from_quaternion(self, quaternion):
        """
        Convert a unit quaternion into a rotation vector.
        """
        assert self.n == 3, ('The quaternion representation does not exist'
                             ' for rotations in %d dimensions.' % self.n)
        quaternion = gs.to_ndarray(quaternion, to_ndim=2)
        n_quaternions, _ = quaternion.shape

        a, b, c, d = gs.hsplit(quaternion, 4)

        rot_mat = gs.zeros((n_quaternions,) + (self.n,) * 2)

        for i in range(n_quaternions):
            # TODO(nina): vectorize by applying the composition of
            # quaternions to the identity matrix
            column_1 = [a[i] ** 2 + b[i] ** 2 - c[i] ** 2 - d[i] ** 2,
                        2 * b[i] * c[i] - 2 * a[i] * d[i],
                        2 * b[i] * d[i] + 2 * a[i] * c[i]]

            column_2 = [2 * b[i] * c[i] + 2 * a[i] * d[i],
                        a[i] ** 2 - b[i] ** 2 + c[i] ** 2 - d[i] ** 2,
                        2 * c[i] * d[i] - 2 * a[i] * b[i]]

            column_3 = [2 * b[i] * d[i] - 2 * a[i] * c[i],
                        2 * c[i] * d[i] + 2 * a[i] * b[i],
                        a[i] ** 2 - b[i] ** 2 - c[i] ** 2 + d[i] ** 2]

            rot_mat[i] = gs.hstack([column_1, column_2, column_3]).transpose()

        assert gs.ndim(rot_mat) == 3
        return rot_mat

<<<<<<< HEAD
    def compose(self, point_1, point_2, point_type=None):
=======
    def compose(self, point_1, point_2, point_representation=None):
>>>>>>> 6059d5ac
        """
        Compose two elements of SO(n).
        """
        point_1 = self.regularize(point_1)
        point_2 = self.regularize(point_2)

<<<<<<< HEAD
        if point_type is None:
            point_type = self.point_type

        if point_type == 'vector':
=======
        if point_representation is None:
            point_representation = self.point_representation

        if point_representation == 'vector':
>>>>>>> 6059d5ac
            point_1 = self.matrix_from_rotation_vector(point_1)
            point_2 = self.matrix_from_rotation_vector(point_2)

        point_prod = gs.einsum('ijk,ikl->ijl', point_1, point_2)

<<<<<<< HEAD
        if point_type == 'vector':
            point_prod = self.rotation_vector_from_matrix(point_prod)

        point_prod = self.regularize(
            point_prod, point_type=point_type)
        return point_prod

    def inverse(self, point, point_type=None):
=======
        if point_representation == 'vector':
            point_prod = self.rotation_vector_from_matrix(point_prod)

        point_prod = self.regularize(
            point_prod, point_representation=point_representation)
        return point_prod

    def inverse(self, point, point_representation=None):
>>>>>>> 6059d5ac
        """
        Compute the group inverse in SO(n).
        """

<<<<<<< HEAD
        if point_type is None:
            point_type = self.point_type

        if point_type == 'vector':
=======
        if point_representation is None:
            point_representation = self.point_representation

        if point_representation == 'vector':
>>>>>>> 6059d5ac
            if self.n == 3:
                inv_point = -self.regularize(point)
                return inv_point
            else:
                point = self.matrix_from_rotation_vector(point)

        inv_point = gs.linalg.inv(point)

<<<<<<< HEAD
        if point_type == 'vector':
=======
        if point_representation == 'vector':
>>>>>>> 6059d5ac
            inv_point = self.rotation_vector_from_matrix(inv_point)

        return inv_point

    def jacobian_translation(
<<<<<<< HEAD
            self, point, left_or_right='left', point_type=None):
=======
            self, point, left_or_right='left', point_representation=None):
>>>>>>> 6059d5ac
        """
        Compute the jacobian matrix of the differential
        of the left/right translations from the identity to point in SO(n).
        """
        assert left_or_right in ('left', 'right')

<<<<<<< HEAD
        if point_type is None:
            point_type = self.point_type
        assert self.belongs(point, point_type)

        if point_type == 'vector':
            if self.n == 3:
                point = self.regularize(
                    point, point_type=point_type)
=======
        if point_representation is None:
            point_representation = self.point_representation
        assert self.belongs(point, point_representation)

        if point_representation == 'vector':
            if self.n == 3:
                point = self.regularize(
                    point, point_representation=point_representation)
>>>>>>> 6059d5ac
                n_points, _ = point.shape

                angle = gs.linalg.norm(point, axis=1)
                angle = gs.expand_dims(angle, axis=1)

                coef_1 = gs.zeros([n_points, 1])
                coef_2 = gs.zeros([n_points, 1])

                mask_0 = gs.isclose(angle, 0)
                mask_0 = gs.squeeze(mask_0, axis=1)
<<<<<<< HEAD
                coef_1[mask_0] = (
                        TAYLOR_COEFFS_1_AT_0[0]
                        + TAYLOR_COEFFS_1_AT_0[2] * angle[mask_0] ** 2
                        + TAYLOR_COEFFS_1_AT_0[4] * angle[mask_0] ** 4
                        + TAYLOR_COEFFS_1_AT_0[6] * angle[mask_0] ** 6)
                coef_2[mask_0] = (
                        TAYLOR_COEFFS_2_AT_0[0]
                        + TAYLOR_COEFFS_2_AT_0[2] * angle[mask_0] ** 2
                        + TAYLOR_COEFFS_2_AT_0[4] * angle[mask_0] ** 4
                        + TAYLOR_COEFFS_2_AT_0[6] * angle[mask_0] ** 6)
=======
                coef_1[mask_0] = (1 - angle[mask_0] ** 2 / 12
                                  - angle[mask_0] ** 4 / 720
                                  - angle[mask_0] ** 6 / 30240)
                coef_2[mask_0] = (1 / 12 + angle[mask_0] ** 2 / 720
                                  + angle[mask_0] ** 4 / 30240
                                  + angle[mask_0] ** 6 / 1209600)
>>>>>>> 6059d5ac

                mask_pi = gs.isclose(angle, gs.pi)
                mask_pi = gs.squeeze(mask_pi, axis=1)
                delta_angle = angle[mask_pi] - gs.pi
<<<<<<< HEAD
                coef_1[mask_pi] = (
                        TAYLOR_COEFFS_1_AT_PI[1] * delta_angle
                        + TAYLOR_COEFFS_1_AT_PI[2] * delta_angle ** 2
                        + TAYLOR_COEFFS_1_AT_PI[3] * delta_angle ** 3
                        + TAYLOR_COEFFS_1_AT_PI[4] * delta_angle ** 4
                        + TAYLOR_COEFFS_1_AT_PI[5] * delta_angle ** 5
                        + TAYLOR_COEFFS_1_AT_PI[6] * delta_angle ** 6)
=======
                coef_1[mask_pi] = (- gs.pi * delta_angle / 4
                                   - delta_angle ** 2 / 4
                                   - gs.pi * delta_angle ** 3 / 48
                                   - delta_angle ** 4 / 48
                                   - gs.pi * delta_angle ** 5 / 480
                                   - delta_angle ** 6 / 480)
>>>>>>> 6059d5ac
                coef_2[mask_pi] = (1 - coef_1[mask_pi]) / angle[mask_pi] ** 2

                mask_else = ~mask_0 & ~mask_pi
                coef_1[mask_else] = ((angle[mask_else] / 2)
                                     / gs.tan(angle[mask_else] / 2))
                coef_2[mask_else] = ((1 - coef_1[mask_else])
                                     / angle[mask_else] ** 2)

                jacobian = gs.zeros((n_points, self.dimension, self.dimension))
<<<<<<< HEAD
                for i in range(n_points):
                    sign = - 1
                    if left_or_right == 'left':
                        sign = + 1

                    jacobian[i] = (
                        coef_1[i] * gs.identity(self.dimension)
                        + coef_2[i] * gs.outer(point[i], point[i])
                        + sign * skew_matrix_from_vector(point[i]) / 2)
=======

                for i in range(n_points):
                    if left_or_right == 'left':
                        jacobian[i] = (
                            coef_1[i] * gs.identity(self.dimension)
                            + coef_2[i] * gs.outer(point[i], point[i])
                            + skew_matrix_from_vector(point[i]) / 2)

                    else:
                        jacobian[i] = (
                            coef_1[i] * gs.identity(self.dimension)
                            + coef_2[i] * gs.outer(point[i], point[i])
                            - skew_matrix_from_vector(point[i]) / 2)
>>>>>>> 6059d5ac

            else:
                if left_or_right == 'right':
                    raise NotImplementedError(
                        'The jacobian of the right translation'
                        ' is not implemented.')
                jacobian = self.matrix_from_rotation_vector(point)

<<<<<<< HEAD
            assert gs.ndim(jacobian) == 3

        elif point_type == 'matrix':
=======
            assert jacobian.ndim == 3

        if point_representation == 'matrix':
>>>>>>> 6059d5ac
            raise NotImplementedError()

        return jacobian

<<<<<<< HEAD
    def random_uniform(self, n_samples=1, point_type=None):
        """
        Sample in SO(n) with the uniform distribution.
        """
        if point_type is None:
            point_type = self.point_type

        if point_type == 'vector':
            random_point = gs.random.rand(n_samples, self.dimension) * 2 - 1
            random_point = self.regularize(
                random_point, point_type=point_type)
        elif point_type == 'matrix':
            # TODO(nina): does this give the uniform distribution on rotations?
            random_matrix = gs.random.rand(n_samples, self.n, self.n)
            random_point = closest_rotation_matrix(random_matrix)

        return random_point

    def group_exp_from_identity(self, tangent_vec, point_type=None):
        """
        Compute the group exponential of the tangent vector at the identity.
        """
        if point_type is None:
            point_type = self.point_type

        if point_type == 'vector':
            tangent_vec = gs.to_ndarray(tangent_vec, to_ndim=2)
        elif point_type == 'matrix':
=======
    def random_uniform(self, n_samples=1, point_representation=None):
        """
        Sample in SO(n) with the uniform distribution.
        """
        if point_representation is None:
            point_representation = self.point_representation

        if point_representation == 'vector':
            random_point = gs.random.rand(n_samples, self.dimension) * 2 - 1
            random_point = self.regularize(
                random_point, point_representation=point_representation)
        if point_representation == 'matrix':
            # TODO(nina): does this give the uniform distribution on rotations?
            random_matrix = gs.random.rand(n_samples, self.n, self.n)
            random_point = closest_rotation_matrix(random_matrix)

        return random_point

    def group_exp_from_identity(self, tangent_vec, point_representation=None):
        """
        Compute the group exponential of the tangent vector at the identity.
        """
        if point_representation is None:
            point_representation = self.point_representation

        if point_representation == 'vector':
            tangent_vec = gs.to_ndarray(tangent_vec, to_ndim=2)
        if point_representation == 'matrix':
>>>>>>> 6059d5ac
            tangent_vec = gs.to_ndarray(tangent_vec, to_ndim=3)

        return tangent_vec

<<<<<<< HEAD
    def group_log_from_identity(self, point, point_type=None):
=======
    def group_log_from_identity(self, point, point_representation=None):
>>>>>>> 6059d5ac
        """
        Compute the group logarithm of the point at the identity.
        """
        point = self.regularize(
<<<<<<< HEAD
            point, point_type=point_type)
        return point

    def group_exp(
            self, tangent_vec, base_point=None, point_type=None):
        """
        Compute the group exponential of the tangent vector at the base point.
        """
        if point_type is None:
            point_type = self.point_type

        base_point = self.regularize(
            base_point, point_type=point_type)
        if point_type == 'vector':
            tangent_vec = gs.to_ndarray(tangent_vec, to_ndim=2)
        elif point_type == 'matrix':
            tangent_vec = gs.to_ndarray(tangent_vec, to_ndim=3)

        if point_type == 'vector':
            point = super(SpecialOrthogonalGroup, self).group_exp(
                                         tangent_vec=tangent_vec,
                                         base_point=base_point)
        elif point_type == 'matrix':
            raise NotImplementedError()

        point = self.regularize(
            point, point_type=point_type)
        return point

    def group_log(self, point, base_point=None, point_type=None):
        """
        Compute the group logarithm of point point.
        """
        if point_type is None:
            point_type = self.point_type

        point = self.regularize(
            point, point_type=point_type)
        base_point = self.regularize(
            base_point, point_type=point_type)

        if point_type == 'vector':
            tangent_vec = super(SpecialOrthogonalGroup, self).group_log(
                                        point=point,
                                        base_point=base_point)
            assert gs.ndim(tangent_vec) == 2

        elif point_type == 'matrix':
=======
            point, point_representation=point_representation)
        return point

    def group_exp(
            self, tangent_vec, base_point=None, point_representation=None):
        """
        Compute the group exponential of the tangent vector at the base point.
        """
        if point_representation is None:
            point_representation = self.point_representation

        base_point = self.regularize(
            base_point, point_representation=point_representation)
        if point_representation == 'vector':
            tangent_vec = gs.to_ndarray(tangent_vec, to_ndim=2)
        if point_representation == 'matrix':
            tangent_vec = gs.to_ndarray(tangent_vec, to_ndim=3)

        if point_representation == 'vector':
            point = super(SpecialOrthogonalGroup, self).group_exp(
                                         tangent_vec=tangent_vec,
                                         base_point=base_point)
        if point_representation == 'matrix':
            raise NotImplementedError()

        point = self.regularize(
            point, point_representation=point_representation)
        return point

    def group_log(self, point, base_point=None, point_representation=None):
        """
        Compute the group logarithm of point point.
        """
        if point_representation is None:
            point_representation = self.point_representation

        point = self.regularize(
            point, point_representation=point_representation)
        base_point = self.regularize(
            base_point, point_representation=point_representation)

        if point_representation == 'vector':
            tangent_vec = super(SpecialOrthogonalGroup, self).group_log(
                                        point=point,
                                        base_point=base_point)
            assert tangent_vec.ndim == 2

        if point_representation == 'matrix':
>>>>>>> 6059d5ac
            raise NotImplementedError()

        return tangent_vec

    def group_exponential_barycenter(
<<<<<<< HEAD
            self, points, weights=None, point_type=None):
=======
            self, points, weights=None, point_representation=None):
>>>>>>> 6059d5ac
        """
        Compute the group exponential barycenter in SO(n), which is the
        Frechet mean of the canonical bi-invariant metric on SO(n).
        """
<<<<<<< HEAD
        if point_type is None:
            point_type = self.point_type

        if point_type == 'vector':
=======
        if point_representation is None:
            point_representation = self.point_representation

        if point_representation == 'vector':
>>>>>>> 6059d5ac
            n_points = points.shape[0]
            assert n_points > 0

            if weights is None:
                weights = gs.ones((n_points, 1))

            n_weights = weights.shape[0]
            assert n_points == n_weights

            barycenter = self.bi_invariant_metric.mean(points, weights)

            barycenter = gs.to_ndarray(barycenter, to_ndim=2)
<<<<<<< HEAD
            assert gs.ndim(barycenter) == 2, gs.ndim(barycenter)
        elif point_type == 'matrix':
=======
            assert barycenter.ndim == 2, barycenter.ndim
        if point_representation == 'matrix':
>>>>>>> 6059d5ac
            raise NotImplementedError()

        return barycenter<|MERGE_RESOLUTION|>--- conflicted
+++ resolved
@@ -123,28 +123,17 @@
     i.e. the Lie group of rotations.
     """
 
-<<<<<<< HEAD
     def __init__(self, n, point_type=None):
-=======
-    def __init__(self, n, point_representation=None):
->>>>>>> 6059d5ac
+
         assert isinstance(n, int) and n > 1
 
         self.n = n
         self.dimension = int((n * (n - 1)) / 2)
-<<<<<<< HEAD
         if point_type is None:
             self.point_type = 'vector' if n == 3 else 'matrix'
 
         identity = gs.zeros(self.dimension)
         if self.point_type == 'matrix':
-=======
-        if point_representation is None:
-            self.point_representation = 'vector' if n == 3 else 'matrix'
-
-        identity = gs.zeros(self.dimension)
-        if self.point_representation == 'matrix':
->>>>>>> 6059d5ac
             identity = gs.eye(n)
 
         LieGroup.__init__(self,
@@ -155,7 +144,6 @@
                                   embedding_manifold=GeneralLinearGroup(n=n))
         self.bi_invariant_metric = self.left_canonical_metric
 
-<<<<<<< HEAD
     def belongs(self, point, point_type=None):
         """
         Evaluate if a point belongs to SO(n).
@@ -164,21 +152,10 @@
             point_type = self.point_type
 
         if point_type == 'vector':
-=======
-    def belongs(self, point, point_representation=None):
-        """
-        Evaluate if a point belongs to SO(n).
-        """
-        if point_representation is None:
-            point_representation = self.point_representation
-
-        if point_representation == 'vector':
->>>>>>> 6059d5ac
             point = gs.to_ndarray(point, to_ndim=2)
             _, vec_dim = point.shape
             return vec_dim == self.dimension
 
-<<<<<<< HEAD
         elif point_type == 'matrix':
             point = gs.to_ndarray(point, to_ndim=3)
             point_transpose = gs.transpose(point, axes=(0, 2, 1))
@@ -190,19 +167,6 @@
             return mask
 
     def regularize(self, point, point_type=None):
-=======
-        if point_representation == 'matrix':
-            point = gs.to_ndarray(point, to_ndim=3)
-            point_transpose = gs.transpose(point, axes=(0, 2, 1))
-            point_inverse = gs.linalg.inv(point)
-
-            mask = gs.isclose(point_inverse, point_transpose)
-            mask = gs.all(mask, axis=(1, 2))
-
-            return mask
-
-    def regularize(self, point, point_representation=None):
->>>>>>> 6059d5ac
         """
         In 3D, regularize the norm of the rotation vector,
         to be between 0 and pi, following the axis-angle
@@ -212,21 +176,12 @@
         the function computes its complementary in 2pi and
         inverts the direction of the rotation axis.
         """
-<<<<<<< HEAD
         if point_type is None:
             point_type = self.point_type
 
         if point_type == 'vector':
             point = gs.to_ndarray(point, to_ndim=2)
             assert self.belongs(point, point_type)
-=======
-        if point_representation is None:
-            point_representation = self.point_representation
-
-        if point_representation == 'vector':
-            point = gs.to_ndarray(point, to_ndim=2)
-            assert self.belongs(point, point_representation)
->>>>>>> 6059d5ac
             n_points, vec_dim = point.shape
 
             regularized_point = gs.copy(point)
@@ -236,7 +191,6 @@
                 mask_not_0 = ~mask_0
 
                 mask_pi = gs.isclose(angle, gs.pi)
-<<<<<<< HEAD
 
                 k = gs.floor(angle / (2 * gs.pi) + .5)
                 norms_ratio = gs.zeros_like(angle)
@@ -254,50 +208,20 @@
             assert gs.ndim(regularized_point) == 2
 
         elif point_type == 'matrix':
-=======
-
-                k = gs.floor(angle / (2 * gs.pi) + .5)
-                norms_ratio = gs.zeros_like(angle)
-                norms_ratio[mask_not_0] = (
-                      1. - 2. * gs.pi * k[mask_not_0] / angle[mask_not_0])
-                norms_ratio[mask_0] = 1
-                norms_ratio[mask_pi] = gs.pi / angle[mask_pi]
-                for i in range(n_points):
-                    regularized_point[i, :] = (norms_ratio[i]
-                                               * regularized_point[i, :])
-            else:
-                # TODO(nina): regularization needed in nD?
-                regularized_point = point
-
-            assert regularized_point.ndim == 2
-
-        if point_representation == 'matrix':
->>>>>>> 6059d5ac
             regularized_point = closest_rotation_matrix(point)
 
         return regularized_point
 
     def regularize_tangent_vec_at_identity(
-<<<<<<< HEAD
             self, tangent_vec, metric=None, point_type=None):
-=======
-            self, tangent_vec, metric=None, point_representation=None):
->>>>>>> 6059d5ac
         """
         In 3D, regularize a tangent_vector by getting its norm at the identity,
         determined by the metric, to be less than pi.
         """
-<<<<<<< HEAD
-        if point_type is None:
-            point_type = self.point_type
-
-        if point_type == 'vector':
-=======
-        if point_representation is None:
-            point_representation = self.point_representation
-
-        if point_representation == 'vector':
->>>>>>> 6059d5ac
+        if point_type is None:
+            point_type = self.point_type
+
+        if point_type == 'vector':
             tangent_vec = gs.to_ndarray(tangent_vec, to_ndim=2)
             _, vec_dim = tangent_vec.shape
 
@@ -307,11 +231,7 @@
                 tangent_vec_metric_norm = metric.norm(tangent_vec)
                 tangent_vec_canonical_norm = gs.linalg.norm(
                                                   tangent_vec, axis=1)
-<<<<<<< HEAD
                 if gs.ndim(tangent_vec_canonical_norm) == 1:
-=======
-                if tangent_vec_canonical_norm.ndim == 1:
->>>>>>> 6059d5ac
                     tangent_vec_canonical_norm = gs.expand_dims(
                                    tangent_vec_canonical_norm, axis=1)
 
@@ -339,57 +259,34 @@
             else:
                 # TODO(nina): regularization needed in nD?
                 regularized_vec = tangent_vec
-<<<<<<< HEAD
-        elif point_type == 'matrix':
-=======
-        if point_representation == 'matrix':
->>>>>>> 6059d5ac
+        elif point_type == 'matrix':
             raise NotImplementedError()
 
         return regularized_vec
 
     def regularize_tangent_vec(
             self, tangent_vec, base_point,
-<<<<<<< HEAD
             metric=None, point_type=None):
-=======
-            metric=None, point_representation=None):
->>>>>>> 6059d5ac
         """
         In 3D, regularize a tangent_vector by getting the norm of its parallel
         transport to the identity, determined by the metric,
         to be less than pi.
         """
-<<<<<<< HEAD
-        if point_type is None:
-            point_type = self.point_type
-
-        if point_type == 'vector':
-=======
-        if point_representation is None:
-            point_representation = self.point_representation
-
-        if point_representation == 'vector':
->>>>>>> 6059d5ac
+        if point_type is None:
+            point_type = self.point_type
+
+        if point_type == 'vector':
             tangent_vec = gs.to_ndarray(tangent_vec, to_ndim=2)
             _, vec_dim = tangent_vec.shape
             if vec_dim == 3:
                 if metric is None:
                     metric = self.left_canonical_metric
-<<<<<<< HEAD
                 base_point = self.regularize(base_point, point_type)
-=======
-                base_point = self.regularize(base_point, point_representation)
->>>>>>> 6059d5ac
 
                 jacobian = self.jacobian_translation(
                               point=base_point,
                               left_or_right=metric.left_or_right,
-<<<<<<< HEAD
                               point_type=point_type)
-=======
-                              point_representation=point_representation)
->>>>>>> 6059d5ac
                 inv_jacobian = gs.linalg.inv(jacobian)
                 tangent_vec_at_id = gs.dot(
                         tangent_vec,
@@ -399,11 +296,7 @@
                 tangent_vec_at_id = self.regularize_tangent_vec_at_identity(
                                               tangent_vec_at_id,
                                               metric,
-<<<<<<< HEAD
                                               point_type)
-=======
-                                              point_representation)
->>>>>>> 6059d5ac
 
                 regularized_tangent_vec = gs.dot(tangent_vec_at_id,
                                                  gs.transpose(jacobian,
@@ -414,11 +307,7 @@
                 # TODO(nina): is regularization needed in nD?
                 regularized_tangent_vec = tangent_vec
 
-<<<<<<< HEAD
-        elif point_type == 'matrix':
-=======
-        if point_representation == 'matrix':
->>>>>>> 6059d5ac
+        elif point_type == 'matrix':
             raise NotImplementedError()
 
         return regularized_tangent_vec
@@ -502,23 +391,14 @@
             skew_mat = self.embedding_manifold.group_log_from_identity(rot_mat)
             rot_vec = vector_from_skew_matrix(skew_mat)
 
-<<<<<<< HEAD
         return self.regularize(rot_vec, point_type='vector')
-=======
-        return self.regularize(rot_vec, point_representation='vector')
->>>>>>> 6059d5ac
 
     def matrix_from_rotation_vector(self, rot_vec):
         """
         Convert rotation vector to rotation matrix.
         """
-<<<<<<< HEAD
         assert self.belongs(rot_vec, point_type='vector')
         rot_vec = self.regularize(rot_vec, point_type='vector')
-=======
-        assert self.belongs(rot_vec, point_representation='vector')
-        rot_vec = self.regularize(rot_vec, point_representation='vector')
->>>>>>> 6059d5ac
         n_rot_vecs, _ = rot_vec.shape
 
         if self.n == 3:
@@ -576,11 +456,7 @@
         """
         assert self.n == 3, ('The quaternion representation does not exist'
                              ' for rotations in %d dimensions.' % self.n)
-<<<<<<< HEAD
         rot_vec = self.regularize(rot_vec, point_type='vector')
-=======
-        rot_vec = self.regularize(rot_vec, point_representation='vector')
->>>>>>> 6059d5ac
         n_rot_vecs, _ = rot_vec.shape
 
         angle = gs.linalg.norm(rot_vec, axis=1)
@@ -626,11 +502,7 @@
         rot_vec[mask_not_0] = (2 * half_angle[mask_not_0]
                                * rotation_axis)
 
-<<<<<<< HEAD
         rot_vec = self.regularize(rot_vec, point_type='vector')
-=======
-        rot_vec = self.regularize(rot_vec, point_representation='vector')
->>>>>>> 6059d5ac
         return rot_vec
 
     def matrix_from_quaternion(self, quaternion):
@@ -666,34 +538,22 @@
         assert gs.ndim(rot_mat) == 3
         return rot_mat
 
-<<<<<<< HEAD
     def compose(self, point_1, point_2, point_type=None):
-=======
-    def compose(self, point_1, point_2, point_representation=None):
->>>>>>> 6059d5ac
         """
         Compose two elements of SO(n).
         """
         point_1 = self.regularize(point_1)
         point_2 = self.regularize(point_2)
 
-<<<<<<< HEAD
-        if point_type is None:
-            point_type = self.point_type
-
-        if point_type == 'vector':
-=======
-        if point_representation is None:
-            point_representation = self.point_representation
-
-        if point_representation == 'vector':
->>>>>>> 6059d5ac
+        if point_type is None:
+            point_type = self.point_type
+
+        if point_type == 'vector':
             point_1 = self.matrix_from_rotation_vector(point_1)
             point_2 = self.matrix_from_rotation_vector(point_2)
 
         point_prod = gs.einsum('ijk,ikl->ijl', point_1, point_2)
 
-<<<<<<< HEAD
         if point_type == 'vector':
             point_prod = self.rotation_vector_from_matrix(point_prod)
 
@@ -702,31 +562,14 @@
         return point_prod
 
     def inverse(self, point, point_type=None):
-=======
-        if point_representation == 'vector':
-            point_prod = self.rotation_vector_from_matrix(point_prod)
-
-        point_prod = self.regularize(
-            point_prod, point_representation=point_representation)
-        return point_prod
-
-    def inverse(self, point, point_representation=None):
->>>>>>> 6059d5ac
         """
         Compute the group inverse in SO(n).
         """
 
-<<<<<<< HEAD
-        if point_type is None:
-            point_type = self.point_type
-
-        if point_type == 'vector':
-=======
-        if point_representation is None:
-            point_representation = self.point_representation
-
-        if point_representation == 'vector':
->>>>>>> 6059d5ac
+        if point_type is None:
+            point_type = self.point_type
+
+        if point_type == 'vector':
             if self.n == 3:
                 inv_point = -self.regularize(point)
                 return inv_point
@@ -735,28 +578,19 @@
 
         inv_point = gs.linalg.inv(point)
 
-<<<<<<< HEAD
-        if point_type == 'vector':
-=======
-        if point_representation == 'vector':
->>>>>>> 6059d5ac
+        if point_type == 'vector':
             inv_point = self.rotation_vector_from_matrix(inv_point)
 
         return inv_point
 
     def jacobian_translation(
-<<<<<<< HEAD
             self, point, left_or_right='left', point_type=None):
-=======
-            self, point, left_or_right='left', point_representation=None):
->>>>>>> 6059d5ac
         """
         Compute the jacobian matrix of the differential
         of the left/right translations from the identity to point in SO(n).
         """
         assert left_or_right in ('left', 'right')
 
-<<<<<<< HEAD
         if point_type is None:
             point_type = self.point_type
         assert self.belongs(point, point_type)
@@ -765,16 +599,7 @@
             if self.n == 3:
                 point = self.regularize(
                     point, point_type=point_type)
-=======
-        if point_representation is None:
-            point_representation = self.point_representation
-        assert self.belongs(point, point_representation)
-
-        if point_representation == 'vector':
-            if self.n == 3:
-                point = self.regularize(
-                    point, point_representation=point_representation)
->>>>>>> 6059d5ac
+
                 n_points, _ = point.shape
 
                 angle = gs.linalg.norm(point, axis=1)
@@ -785,7 +610,6 @@
 
                 mask_0 = gs.isclose(angle, 0)
                 mask_0 = gs.squeeze(mask_0, axis=1)
-<<<<<<< HEAD
                 coef_1[mask_0] = (
                         TAYLOR_COEFFS_1_AT_0[0]
                         + TAYLOR_COEFFS_1_AT_0[2] * angle[mask_0] ** 2
@@ -796,19 +620,10 @@
                         + TAYLOR_COEFFS_2_AT_0[2] * angle[mask_0] ** 2
                         + TAYLOR_COEFFS_2_AT_0[4] * angle[mask_0] ** 4
                         + TAYLOR_COEFFS_2_AT_0[6] * angle[mask_0] ** 6)
-=======
-                coef_1[mask_0] = (1 - angle[mask_0] ** 2 / 12
-                                  - angle[mask_0] ** 4 / 720
-                                  - angle[mask_0] ** 6 / 30240)
-                coef_2[mask_0] = (1 / 12 + angle[mask_0] ** 2 / 720
-                                  + angle[mask_0] ** 4 / 30240
-                                  + angle[mask_0] ** 6 / 1209600)
->>>>>>> 6059d5ac
 
                 mask_pi = gs.isclose(angle, gs.pi)
                 mask_pi = gs.squeeze(mask_pi, axis=1)
                 delta_angle = angle[mask_pi] - gs.pi
-<<<<<<< HEAD
                 coef_1[mask_pi] = (
                         TAYLOR_COEFFS_1_AT_PI[1] * delta_angle
                         + TAYLOR_COEFFS_1_AT_PI[2] * delta_angle ** 2
@@ -816,14 +631,7 @@
                         + TAYLOR_COEFFS_1_AT_PI[4] * delta_angle ** 4
                         + TAYLOR_COEFFS_1_AT_PI[5] * delta_angle ** 5
                         + TAYLOR_COEFFS_1_AT_PI[6] * delta_angle ** 6)
-=======
-                coef_1[mask_pi] = (- gs.pi * delta_angle / 4
-                                   - delta_angle ** 2 / 4
-                                   - gs.pi * delta_angle ** 3 / 48
-                                   - delta_angle ** 4 / 48
-                                   - gs.pi * delta_angle ** 5 / 480
-                                   - delta_angle ** 6 / 480)
->>>>>>> 6059d5ac
+
                 coef_2[mask_pi] = (1 - coef_1[mask_pi]) / angle[mask_pi] ** 2
 
                 mask_else = ~mask_0 & ~mask_pi
@@ -833,7 +641,6 @@
                                      / angle[mask_else] ** 2)
 
                 jacobian = gs.zeros((n_points, self.dimension, self.dimension))
-<<<<<<< HEAD
                 for i in range(n_points):
                     sign = - 1
                     if left_or_right == 'left':
@@ -843,21 +650,6 @@
                         coef_1[i] * gs.identity(self.dimension)
                         + coef_2[i] * gs.outer(point[i], point[i])
                         + sign * skew_matrix_from_vector(point[i]) / 2)
-=======
-
-                for i in range(n_points):
-                    if left_or_right == 'left':
-                        jacobian[i] = (
-                            coef_1[i] * gs.identity(self.dimension)
-                            + coef_2[i] * gs.outer(point[i], point[i])
-                            + skew_matrix_from_vector(point[i]) / 2)
-
-                    else:
-                        jacobian[i] = (
-                            coef_1[i] * gs.identity(self.dimension)
-                            + coef_2[i] * gs.outer(point[i], point[i])
-                            - skew_matrix_from_vector(point[i]) / 2)
->>>>>>> 6059d5ac
 
             else:
                 if left_or_right == 'right':
@@ -866,20 +658,13 @@
                         ' is not implemented.')
                 jacobian = self.matrix_from_rotation_vector(point)
 
-<<<<<<< HEAD
             assert gs.ndim(jacobian) == 3
 
         elif point_type == 'matrix':
-=======
-            assert jacobian.ndim == 3
-
-        if point_representation == 'matrix':
->>>>>>> 6059d5ac
             raise NotImplementedError()
 
         return jacobian
 
-<<<<<<< HEAD
     def random_uniform(self, n_samples=1, point_type=None):
         """
         Sample in SO(n) with the uniform distribution.
@@ -908,50 +693,15 @@
         if point_type == 'vector':
             tangent_vec = gs.to_ndarray(tangent_vec, to_ndim=2)
         elif point_type == 'matrix':
-=======
-    def random_uniform(self, n_samples=1, point_representation=None):
-        """
-        Sample in SO(n) with the uniform distribution.
-        """
-        if point_representation is None:
-            point_representation = self.point_representation
-
-        if point_representation == 'vector':
-            random_point = gs.random.rand(n_samples, self.dimension) * 2 - 1
-            random_point = self.regularize(
-                random_point, point_representation=point_representation)
-        if point_representation == 'matrix':
-            # TODO(nina): does this give the uniform distribution on rotations?
-            random_matrix = gs.random.rand(n_samples, self.n, self.n)
-            random_point = closest_rotation_matrix(random_matrix)
-
-        return random_point
-
-    def group_exp_from_identity(self, tangent_vec, point_representation=None):
-        """
-        Compute the group exponential of the tangent vector at the identity.
-        """
-        if point_representation is None:
-            point_representation = self.point_representation
-
-        if point_representation == 'vector':
-            tangent_vec = gs.to_ndarray(tangent_vec, to_ndim=2)
-        if point_representation == 'matrix':
->>>>>>> 6059d5ac
             tangent_vec = gs.to_ndarray(tangent_vec, to_ndim=3)
 
         return tangent_vec
 
-<<<<<<< HEAD
     def group_log_from_identity(self, point, point_type=None):
-=======
-    def group_log_from_identity(self, point, point_representation=None):
->>>>>>> 6059d5ac
         """
         Compute the group logarithm of the point at the identity.
         """
         point = self.regularize(
-<<<<<<< HEAD
             point, point_type=point_type)
         return point
 
@@ -1000,81 +750,20 @@
             assert gs.ndim(tangent_vec) == 2
 
         elif point_type == 'matrix':
-=======
-            point, point_representation=point_representation)
-        return point
-
-    def group_exp(
-            self, tangent_vec, base_point=None, point_representation=None):
-        """
-        Compute the group exponential of the tangent vector at the base point.
-        """
-        if point_representation is None:
-            point_representation = self.point_representation
-
-        base_point = self.regularize(
-            base_point, point_representation=point_representation)
-        if point_representation == 'vector':
-            tangent_vec = gs.to_ndarray(tangent_vec, to_ndim=2)
-        if point_representation == 'matrix':
-            tangent_vec = gs.to_ndarray(tangent_vec, to_ndim=3)
-
-        if point_representation == 'vector':
-            point = super(SpecialOrthogonalGroup, self).group_exp(
-                                         tangent_vec=tangent_vec,
-                                         base_point=base_point)
-        if point_representation == 'matrix':
             raise NotImplementedError()
 
-        point = self.regularize(
-            point, point_representation=point_representation)
-        return point
-
-    def group_log(self, point, base_point=None, point_representation=None):
-        """
-        Compute the group logarithm of point point.
-        """
-        if point_representation is None:
-            point_representation = self.point_representation
-
-        point = self.regularize(
-            point, point_representation=point_representation)
-        base_point = self.regularize(
-            base_point, point_representation=point_representation)
-
-        if point_representation == 'vector':
-            tangent_vec = super(SpecialOrthogonalGroup, self).group_log(
-                                        point=point,
-                                        base_point=base_point)
-            assert tangent_vec.ndim == 2
-
-        if point_representation == 'matrix':
->>>>>>> 6059d5ac
-            raise NotImplementedError()
-
         return tangent_vec
 
     def group_exponential_barycenter(
-<<<<<<< HEAD
             self, points, weights=None, point_type=None):
-=======
-            self, points, weights=None, point_representation=None):
->>>>>>> 6059d5ac
         """
         Compute the group exponential barycenter in SO(n), which is the
         Frechet mean of the canonical bi-invariant metric on SO(n).
         """
-<<<<<<< HEAD
-        if point_type is None:
-            point_type = self.point_type
-
-        if point_type == 'vector':
-=======
-        if point_representation is None:
-            point_representation = self.point_representation
-
-        if point_representation == 'vector':
->>>>>>> 6059d5ac
+        if point_type is None:
+            point_type = self.point_type
+
+        if point_type == 'vector':
             n_points = points.shape[0]
             assert n_points > 0
 
@@ -1087,13 +776,8 @@
             barycenter = self.bi_invariant_metric.mean(points, weights)
 
             barycenter = gs.to_ndarray(barycenter, to_ndim=2)
-<<<<<<< HEAD
             assert gs.ndim(barycenter) == 2, gs.ndim(barycenter)
         elif point_type == 'matrix':
-=======
-            assert barycenter.ndim == 2, barycenter.ndim
-        if point_representation == 'matrix':
->>>>>>> 6059d5ac
             raise NotImplementedError()
 
         return barycenter