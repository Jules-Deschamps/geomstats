"""
The n-dimensional Hyperbolic space
as embedded in (n+1)-dimensional Minkowski space.
"""

import logging
import math


import geomstats.backend as gs
from geomstats.geometry.embedded_manifold import EmbeddedManifold
from geomstats.geometry.minkowski_space import MinkowskiMetric
from geomstats.geometry.minkowski_space import MinkowskiSpace
from geomstats.geometry.riemannian_metric import RiemannianMetric

TOLERANCE = 1e-6

SINH_TAYLOR_COEFFS = [0., 1.,
                      0., 1 / math.factorial(3),
                      0., 1 / math.factorial(5),
                      0., 1 / math.factorial(7),
                      0., 1 / math.factorial(9)]
COSH_TAYLOR_COEFFS = [1., 0.,
                      1 / math.factorial(2), 0.,
                      1 / math.factorial(4), 0.,
                      1 / math.factorial(6), 0.,
                      1 / math.factorial(8), 0.]
INV_SINH_TAYLOR_COEFFS = [0., - 1. / 6.,
                          0., + 7. / 360.,
                          0., - 31. / 15120.,
                          0., + 127. / 604800.]
INV_TANH_TAYLOR_COEFFS = [0., + 1. / 3.,
                          0., - 1. / 45.,
                          0., + 2. / 945.,
                          0., -1. / 4725.]

EPSILON = 1e-5


class HyperbolicSpace(EmbeddedManifold):
    """
    Class for the n-dimensional Hyperbolic space
    as embedded in (n+1)-dimensional Minkowski space.

    The point_type variable allows to choose the
    representation of the points as input.

    By default, point_type is set to 'extrinsic' indicating that
    points are parameterized by their extrinsic (n+1)-coordinates.

    If point_type is set to 'ball' then points are parametrized
    by their coordinates inside the Poincare Ball (n)-coordinates.
    """

    def __init__(self, dimension, point_type='extrinsic', scale=1):
        assert isinstance(dimension, int) and dimension > 0
        super(HyperbolicSpace, self).__init__(
            dimension=dimension,
            embedding_manifold=MinkowskiSpace(dimension + 1))
        self.embedding_metric = self.embedding_manifold.metric
        self.point_type = point_type
        self.scale = scale
        self.metric = HyperbolicMetric(self.dimension, point_type, self.scale)

        self.transform_to = {
            "ball-extrinsic":
                HyperbolicSpace._ball_to_extrinsic_coordinates,
            "extrinsic-ball":
                HyperbolicSpace._extrinsic_to_ball_coordinates,
            "intrinsic-extrinsic":
                HyperbolicSpace._intrinsic_to_extrinsic_coordinates,
            "extrinsic-intrinsic":
                HyperbolicSpace._extrinsic_to_intrinsic_coordinates,
            "extrinsic-half_plane":
                HyperbolicSpace._extrinsic_to_half_plane_coordinates,
            "half_plane-extrinsic":
                HyperbolicSpace._half_plane_to_extrinsic_coordinates,
            "extrinsic-extrinsic":
                HyperbolicSpace._extrinsic_to_extrinsic_coordinates
        }
        self.belongs_to = {
            "ball": HyperbolicSpace._belongs_ball
        }

    @staticmethod
    def _belongs_ball(point, tolerance=TOLERANCE):
        """
        Evaluate if a point belongs to the Hyperbolic space, based on
        poincare ball representationj
        i.e. evaluate if its squared norm is lower than one

        Parameters
        ----------
        point : array-like, shape=[n_samples, dimension]
                Input points.
        tolerance : float, optional

        Returns
        -------
        belongs : array-like, shape=[n_samples, 1]
        """

        return gs.sum(point**2, -1) < (1 + tolerance)

    def belongs(self, point, tolerance=TOLERANCE):
        """
        Evaluate if a point belongs to the Hyperbolic space,
        according to the current representation

        Parameters
        ----------
        point : array-like, shape=[n_samples, dimension] or
                shape=[n_samples, dimension + 1] for extrinsic
                coordinates
                Input points.
        tolerance : float, optional

        Returns
        -------
        belongs : array-like, shape=[n_samples, 1]
        """
        if(self.point_type == 'ball'):
            return self.belongs_to[self.point_type](point, tolerance=tolerance)
        else:
            point = gs.to_ndarray(point, to_ndim=2)
            _, point_dim = point.shape
            if point_dim is not self.dimension + 1:
                if point_dim is self.dimension:
                    logging.warning(
                        'Use the extrinsic coordinates to '
                        'represent points on the hyperbolic space.')
                    return gs.array([[False]])

            sq_norm = self.embedding_metric.squared_norm(point)
            euclidean_sq_norm = gs.linalg.norm(point, axis=-1) ** 2
            euclidean_sq_norm = gs.to_ndarray(euclidean_sq_norm,
                                              to_ndim=2, axis=1)
            diff = gs.abs(sq_norm + 1)
            belongs = diff < tolerance * euclidean_sq_norm
            return belongs

    def regularize(self, point):
        """
        Regularize a point to the canonical representation
        chosen for the Hyperbolic space, to avoid numerical issues.

        Parameters
        ----------
        point : array-like, shape=[n_samples, dimension + 1]
                Input points.

        Returns
        -------
        projected_point : array-like, shape=[n_samples, dimension + 1]
        """
        point = gs.to_ndarray(point, to_ndim=2)

        sq_norm = self.embedding_metric.squared_norm(point)
        real_norm = gs.sqrt(gs.abs(sq_norm))

        mask_0 = gs.isclose(real_norm, 0.)
        mask_not_0 = ~mask_0
        mask_not_0_float = gs.cast(mask_not_0, gs.float32)
        projected_point = point

        projected_point = mask_not_0_float * (
            point / real_norm)
        return projected_point

    def projection_to_tangent_space(self, vector, base_point):
        """
        Project a vector in Minkowski space
        on the tangent space of the Hyperbolic space at a base point.

        Parameters
        ----------
        vector : array-like, shape=[n_samples, dimension + 1]
        base_point : array-like, shape=[n_samples, dimension + 1]

        Returns
        -------
        tangent_vec : array-like, shape=[n_samples, dimension + 1]
        """

        vector = gs.to_ndarray(vector, to_ndim=2)
        base_point = gs.to_ndarray(base_point, to_ndim=2)

        sq_norm = self.embedding_metric.squared_norm(base_point)
        inner_prod = self.embedding_metric.inner_product(base_point,
                                                         vector)

        coef = inner_prod / sq_norm
        tangent_vec = vector - gs.einsum('ni,nj->nj', coef, base_point)
        return tangent_vec

    def intrinsic_to_extrinsic_coords(self, point_intrinsic):
        """
        Convert the parameterization of a point on the Hyperbolic space
        from its intrinsic coordinates, to its extrinsic coordinates
        in Minkowski space.

        Parameters
        ----------
        point_intrinsic : array-like, shape=[n_samples, dimension]

        Returns
        -------
        point_extrinsic : array-like, shape=[n_samples, dimension + 1]
        """
        return HyperbolicSpace._intrinsic_to_extrinsic_coordinates(
            point_intrinsic)

    def extrinsic_to_intrinsic_coords(self, point_extrinsic):
        """
        Convert the parameterization of a point on the Hyperbolic space
        from its extrinsic coordinates, to its intrinsic coordinates
        in Minkowski space.

        Parameters
        ----------
        point_intrinsic : array-like, shape=[n_samples, dimension + 1]

        Returns
        -------
        point_intrinsic : array-like, shape=[n_samples, dimension]
        """
        return HyperbolicSpace._extrinsic_to_intrinsic_coordinates(
            point_extrinsic)

    @staticmethod
    def _extrinsic_to_extrinsic_coordinates(point):
        return gs.to_ndarray(point, to_ndim=2)

    @staticmethod
    def _intrinsic_to_extrinsic_coordinates(point_intrinsic):
        """
        Convert the parameterization of a point on the Hyperbolic space
        from its intrinsic coordinates, to its extrinsic coordinates
        in Minkowski space.

        Parameters
        ----------
        point_intrinsic : array-like, shape=[n_samples, dimension]

        Returns
        -------
        point_extrinsic : array-like, shape=[n_samples, dimension + 1]
        """
        point_intrinsic = gs.to_ndarray(point_intrinsic, to_ndim=2)

        coord_0 = gs.sqrt(1. + gs.linalg.norm(point_intrinsic, axis=-1) ** 2)
        coord_0 = gs.to_ndarray(coord_0, to_ndim=2, axis=1)

        point_extrinsic = gs.concatenate([coord_0, point_intrinsic], axis=-1)

        return point_extrinsic

    @staticmethod
    def _extrinsic_to_intrinsic_coordinates(point_extrinsic):
        """
        Convert the parameterization of a point on the Hyperbolic space
        from its extrinsic coordinates in Minkowski space, to its
        intrinsic coordinates.

        Parameters
        ----------
        point_extrinsic : array-like, shape=[n_samples, dimension + 1]

        Returns
        -------
        point_intrinsic : array-like, shape=[n_samples, dimension]
        """
        point_extrinsic = gs.to_ndarray(point_extrinsic, to_ndim=2)

        point_intrinsic = point_extrinsic[:, 1:]

        return point_intrinsic

    @staticmethod
    def _extrinsic_to_ball_coordinates(point):
        """
        Convert the parameterization of a point on the Hyperbolic space
        from its intrinsic coordinates, to the poincare ball model
        coordinates.

        Parameters
        ----------
        point : array-like, shape=[n_samples, dimension + 1] in extrinsic
                coordinates

        Returns
        -------
        point_ball : array-like, shape=[n_samples, dimension] in
                     poincare ball coordinates
        """
        return point[:, 1:] / (1 + point[:, :1])

    @staticmethod
    def _ball_to_extrinsic_coordinates(point):
        """
        Convert the parameterization of a point on the Hyperbolic space
        from its poincare ball model coordinates, to the extrinsic
        coordinates.

        Parameters
        ----------
        point : array-like, shape=[n_samples, dimension] in Poincare ball
                coordinates

        Returns
        -------
        extrinsic : array-like, shape=[n_samples, dimension + 1] in
                     extrinsic coordinate
        """
        squared_norm = gs.sum(point**2, -1)
        denominator = 1-squared_norm
        t = gs.to_ndarray((1+squared_norm)/denominator, to_ndim=2, axis=1)
        expanded_denominator = gs.expand_dims(denominator, -1)
        expanded_denominator = gs.repeat(expanded_denominator,
                                         point.shape[-1], -1)
        intrasic = (2*point)/expanded_denominator
        return gs.concatenate([t, intrasic], -1)

    @staticmethod
    def _half_plane_to_extrinsic_coordinates(point):
        """
        Convert the parameterization of a point on the Hyperbolic space
        from its upper half plane model coordinates, to the extrinsic
        coordinates.

        Parameters
        ----------
        point : array-like, shape=[n_samples, dimension] in Poincare ball
                coordinates

        Returns
        -------
        extrinsic : array-like, shape=[n_samples, dimension + 1] in
                     extrinsic coordinate
        """
        assert(point.shape[-1] == 2)
        x, y = point[:, 0], point[:, 1]
        x2 = point[:, 0]**2
        den = x2 + (1+y)**2
        x = gs.to_ndarray(x, to_ndim=2, axis=0)
        y = gs.to_ndarray(y, to_ndim=2, axis=0)
        x2 = gs.to_ndarray(x2, to_ndim=2, axis=0)
        den = gs.to_ndarray(den, to_ndim=2, axis=0)
        ball_point = gs.hstack((2*x/den, (x2+y**2-1)/den))
        return HyperbolicSpace._ball_to_extrinsic_coordinates(ball_point)

    @staticmethod
    def _extrinsic_to_half_plane_coordinates(point):
        """
        Convert the parameterization of a point on the Hyperbolic space
        from its intrinsic coordinates, to the poincare upper half plane
        coordinates.

        Parameters
        ----------
        point : array-like, shape=[n_samples, dimension + 1] in intrinsic
                coordinates

        Returns
        -------
        point_half_plane : array-like, shape=[n_samples, dimension] in
                           poincare ball coordinates
        """
        point_ball = \
            HyperbolicSpace._extrinsic_to_ball_coordinates(point)
        assert(point_ball.shape[-1] == 2)
        x, y = point_ball[:, 0], point_ball[:, 1]
        x2 = point_ball[:, 0]**2
        den = x2 + (1-y)**2

        x = gs.to_ndarray(x, to_ndim=2, axis=0)
        y = gs.to_ndarray(y, to_ndim=2, axis=0)
        x2 = gs.to_ndarray(x2, to_ndim=2, axis=0)
        den = gs.to_ndarray(den, to_ndim=2, axis=0)

        return gs.hstack(((2*x)/den, (1-x2-y**2)/den))

    def to_coordinates(self, point, to_point_type='ball'):
        """
        Convert the parameterization of a point on the Hyperbolic space
        from current coordinates system to the coordinates system given

        Parameters
        ----------
        point : array-like, shape=[n_samples, dimension] expected or
                shape=[n_samples, dimension + 1] for extrinsic
                coordinates only

        to_point_type : coordinates type to transform the point, can be
                        'ball', 'extrinsic', 'intrinsic', 'half_plane'

        Returns
        -------
        point_to : array-like, shape=[n_samples, dimension + 1] or
                   shape=[n_sample, dimension]
        """
        point = gs.to_ndarray(point, to_ndim=2, axis=0)
        if self.point_type == to_point_type:
            return point
        else:
            extrinsic = self.transform_to[
                self.point_type+"-extrinsic"
                ](point)
            return self.transform_to[
                "extrinsic-"+to_point_type
                ](extrinsic)

    def from_coordinates(self, point, from_point_type):
        """
        Convert the parameterization of a point on the Hyperbolic space
        from given coordinates system to the current coordinates system

        Parameters
        ----------
        point : array-like, shape=[n_samples, dimension] expected or
                shape=[n_samples, dimension + 1] for extrinsic
                coordinates only

        from_point_type : coordinates type from transform the point, can be
                         'ball', 'extrinsic', 'intrinsic', 'half_plane'

        Returns
        -------
        point_current : array-like, shape=[n_samples, dimension + 1] or
                        shape=[n_sample, dimension]
        """
        point = gs.to_ndarray(point, to_ndim=2, axis=0)
        if self.point_type == from_point_type:
            return point
        else:
            extrinsic = self.transform_to[
                from_point_type+"-extrinsic"
                ](point)
            return self.transform_to[
                "extrinsic-"+self.point_type
                ](extrinsic)

    def random_uniform(self, n_samples=1, bound=1.):
        """
        Sample in the Hyperbolic space with the uniform distribution.

        Parameters
        ----------
        n_samples : int, optional
        bound: float, optional

        Returns
        -------
        point : array-like, shape=[n_samples, dimension + 1]
        """

        size = (n_samples, self.dimension)
        point = bound * 2. * (gs.random.rand(*size) - 0.5)

        return self.intrinsic_to_extrinsic_coords(point)


class HyperbolicMetric(RiemannianMetric):

    def __init__(self, dimension, point_type='extrinsic', scale=1):
        super(HyperbolicMetric, self).__init__(
            dimension=dimension,
            signature=(dimension, 0, 0))
        self.embedding_metric = MinkowskiMetric(dimension + 1)
        self.point_type = point_type
        assert scale > 0, 'The scale should be strictly positive'
        self.scale = scale

    def inner_product(self, tangent_vec_a, tangent_vec_b, base_point=None):
        """
        Inner product.

        Parameters
        ----------
        tangent_vec_a : array-like, shape=[n_samples, dimension + 1]
                                    or shape=[1, dimension + 1]
        tangent_vec_b : array-like, shape=[n_samples, dimension + 1]
                                    or shape=[1, dimension + 1]
        base_point : array-like, shape=[n_samples, dimension + 1]
                                 or shape=[1, dimension + 1]

        Returns
        -------
        inner_prod : array-like, shape=[n_samples, 1]
                                 or shape=[1, 1]
        """
        inner_prod = self.scale ** 2 * self.embedding_metric.inner_product(
            tangent_vec_a, tangent_vec_b, base_point)
        return inner_prod

    def squared_norm(self, vector, base_point=None):
        """
        Squared norm of a vector associated with the inner product
        at the tangent space at a base point. Extrinsic base point only

        Parameters
        ----------
        vector : array-like, shape=[n_samples, dimension + 1]
                             or shape=[1, dimension + 1]
        base_point : array-like, shape=[n_samples, dimension + 1]
                                 or shape=[1, dimension + 1]

        Returns
        -------
        sq_norm : array-like, shape=[n_samples, 1]
                              or shape=[1, 1]
        """
        sq_norm = self.scale ** 2 * self.embedding_metric.squared_norm(vector)

        return sq_norm

    def exp(self, tangent_vec, base_point):
        """
        Riemannian exponential of a tangent vector wrt to a base point.

        Parameters
        ----------
        tangent_vec : array-like, shape=[n_samples, dimension + 1]
                                  or shape=[1, dimension + 1]
        base_point : array-like, shape=[n_samples, dimension + 1]
                                 or shape=[1, dimension + 1]

        Returns
        -------
        exp : array-like, shape=[n_samples, dimension + 1]
                          or shape=[1, dimension + 1]
        """
        if self.point_type == 'extrinsic':
            tangent_vec = gs.to_ndarray(tangent_vec, to_ndim=2)
            base_point = gs.to_ndarray(base_point, to_ndim=2)

            sq_norm_tangent_vec = self.embedding_metric.squared_norm(
                    tangent_vec)
            norm_tangent_vec = gs.sqrt(sq_norm_tangent_vec)

            mask_0 = gs.isclose(sq_norm_tangent_vec, 0.)
            mask_0 = gs.to_ndarray(mask_0, to_ndim=1)
            mask_else = ~mask_0
            mask_else = gs.to_ndarray(mask_else, to_ndim=1)
            mask_0_float = gs.cast(mask_0, gs.float32)
            mask_else_float = gs.cast(mask_else, gs.float32)

            coef_1 = gs.zeros_like(norm_tangent_vec)
            coef_2 = gs.zeros_like(norm_tangent_vec)

            coef_1 += mask_0_float * (
                      1. + COSH_TAYLOR_COEFFS[2] * norm_tangent_vec ** 2
                      + COSH_TAYLOR_COEFFS[4] * norm_tangent_vec ** 4
                      + COSH_TAYLOR_COEFFS[6] * norm_tangent_vec ** 6
                      + COSH_TAYLOR_COEFFS[8] * norm_tangent_vec ** 8)
            coef_2 += mask_0_float * (
                      1. + SINH_TAYLOR_COEFFS[3] * norm_tangent_vec ** 2
                      + SINH_TAYLOR_COEFFS[5] * norm_tangent_vec ** 4
                      + SINH_TAYLOR_COEFFS[7] * norm_tangent_vec ** 6
                      + SINH_TAYLOR_COEFFS[9] * norm_tangent_vec ** 8)
            # This avoids dividing by 0.
            norm_tangent_vec += mask_0_float * 1.0
            coef_1 += mask_else_float * (gs.cosh(norm_tangent_vec))
            coef_2 += mask_else_float * (
                (gs.sinh(norm_tangent_vec) / (norm_tangent_vec)))

            exp = (gs.einsum('ni,nj->nj', coef_1, base_point)
                   + gs.einsum('ni,nj->nj', coef_2, tangent_vec))

            hyperbolic_space = HyperbolicSpace(dimension=self.dimension)
            exp = hyperbolic_space.regularize(exp)
            return exp

        elif self.point_type == 'ball':
            norm_base_point = base_point.norm(2,
                                              -1, keepdim=True).expand_as(
                                                base_point)

            lambda_base_point = 1 / (1 - norm_base_point ** 2)

            norm_tangent_vector = tangent_vec.norm(2,
                                                   -1, keepdim=True).expand_as(
                                                    tangent_vec)

            direction = tangent_vec / norm_tangent_vector

            factor = gs.tanh(lambda_base_point * norm_tangent_vector)

            exp = self.mobius_add(base_point, direction * factor)

            exp[norm_tangent_vector == 0] = \
                base_point[norm_tangent_vector == 0]

            return exp
        else:
            raise NotImplementedError(
                    "exp is only implemented for ball and extrinsic")

    def log(self, point, base_point):
        """
        Riemannian logarithm of a point wrt a base point.
        If point_type = 'poincare' then base_point belongs
        to the Poincare ball and point is a vector in the euclidean
        space of the same dimension as the ball.

        Parameters
        ----------
        point : array-like, shape=[n_samples, dimension + 1]
                            or shape=[1, dimension + 1]
        base_point : array-like, shape=[n_samples, dimension + 1]
                                 or shape=[1, dimension + 1]

        Returns
        -------
        log : array-like, shape=[n_samples, dimension + 1]
                          or shape=[1, dimension + 1]
        """
        if self.point_type == 'extrinsic':
            point = gs.to_ndarray(point, to_ndim=2)
            base_point = gs.to_ndarray(base_point, to_ndim=2)

            angle = self.dist(base_point, point)
            angle = gs.to_ndarray(angle, to_ndim=1)
            angle = gs.to_ndarray(angle, to_ndim=2)

            mask_0 = gs.isclose(angle, 0.)
            mask_else = ~mask_0

            mask_0_float = gs.cast(mask_0, gs.float32)
            mask_else_float = gs.cast(mask_else, gs.float32)

            coef_1 = gs.zeros_like(angle)
            coef_2 = gs.zeros_like(angle)

            coef_1 += mask_0_float * (
                      1. + INV_SINH_TAYLOR_COEFFS[1] * angle ** 2
                      + INV_SINH_TAYLOR_COEFFS[3] * angle ** 4
                      + INV_SINH_TAYLOR_COEFFS[5] * angle ** 6
                      + INV_SINH_TAYLOR_COEFFS[7] * angle ** 8)
            coef_2 += mask_0_float * (
                      1. + INV_TANH_TAYLOR_COEFFS[1] * angle ** 2
                      + INV_TANH_TAYLOR_COEFFS[3] * angle ** 4
                      + INV_TANH_TAYLOR_COEFFS[5] * angle ** 6
                      + INV_TANH_TAYLOR_COEFFS[7] * angle ** 8)

            # This avoids dividing by 0.
            angle += mask_0_float * 1.

            coef_1 += mask_else_float * (angle / gs.sinh(angle))
            coef_2 += mask_else_float * (angle / gs.tanh(angle))

            log = (gs.einsum('ni,nj->nj', coef_1, point) -
                   gs.einsum('ni,nj->nj', coef_2, base_point))
            return log

        elif self.point_type == 'ball':
            add_base_point = self.mobius_add(-base_point, point)

            norm_add = add_base_point.norm(2,
                                           -1, keepdim=True).expand_as(
                add_base_point)

            norm_base_point = base_point.norm(2,
                                              -1, keepdim=True).expand_as(
                add_base_point)

            res = (1 - norm_base_point ** 2) * \
                  ((gs.arc_tanh(norm_add))) * (add_base_point / norm_add)

            mask_0 = gs.all(gs.isclose(norm_add, 0))
            res[mask_0] = 0

            return res
        else:
            raise NotImplementedError(
                    "log is only implemented for ball and extrinsic")

    def mobius_add(self, point_a, point_b):
        """
                Mobius addition operation that is necessary operation
                to compute the log and exp using the 'poincare'
                representation set as point_type.

        Parameters
        ----------
        point_a : array-like, shape=[n_samples, dimension + 1]
                              or shape=[1, dimension + 1]
        point_b : array-like, shape=[n_samples, dimension + 1]
                              or shape=[1, dimension + 1]

        Returns
        -------
        mobius_add : array-like, shape=[n_samples, 1]
                           or shape=[1, 1]
        """
        norm_point_a = gs.sum(point_a ** 2, dim=-1,
                              keepdim=True).expand_as(point_a)
        norm_point_b = gs.sum(point_b ** 2, dim=-1,
                              keepdim=True).expand_as(point_a)
        sum_prod_a_b = (point_a * point_b).sum(-1,
                                               keepdim=True).expand_as(point_a)

        add_nominator = ((1 + 2 * sum_prod_a_b + norm_point_b) * point_a +
                         (1 - norm_point_a) * point_b)

        add_denominator = (1 + 2 * sum_prod_a_b + norm_point_a * norm_point_b)

        mobius_add = add_nominator/add_denominator

        return mobius_add

    def dist(self, point_a, point_b):
        """
        Geodesic distance between two points.

        Parameters
        ----------
        point_a : array-like, shape=[n_samples, dimension + 1]
                              or shape=[1, dimension + 1]
        point_b : array-like, shape=[n_samples, dimension + 1]
                              or shape=[1, dimension + 1]

        Returns
        -------
        dist : array-like, shape=[n_samples, 1]
                           or shape=[1, 1]
        """

        if self.point_type == 'extrinsic':

            sq_norm_a = self.embedding_metric.squared_norm(point_a)
            sq_norm_b = self.embedding_metric.squared_norm(point_b)
            inner_prod = self.embedding_metric.inner_product(point_a, point_b)

            cosh_angle = - inner_prod / gs.sqrt(sq_norm_a * sq_norm_b)
            cosh_angle = gs.clip(cosh_angle, 1.0, 1e24)

            dist = gs.arccosh(cosh_angle)

            return self.scale * dist

        elif self.point_type == 'ball':

            point_a_norm = gs.clip(gs.sum(point_a ** 2, -1), 0., 1 - EPSILON)
            point_b_norm = gs.clip(gs.sum(point_b ** 2, -1), 0., 1 - EPSILON)
            diff_norm = gs.sum((point_a - point_b) ** 2, -1)
            norm_function = 1 + 2 * \
                diff_norm / ((1 - point_a_norm) * (1 - point_b_norm))
            dist = gs.log(norm_function + gs.sqrt(norm_function ** 2 - 1))

<<<<<<< HEAD
            return dist

        else:
            raise NotImplementedError(
                    "distance is only implemented for ball and extrinsic")
=======
            return self.scale * dist
>>>>>>> 28e0c996
<|MERGE_RESOLUTION|>--- conflicted
+++ resolved
@@ -748,12 +748,8 @@
                 diff_norm / ((1 - point_a_norm) * (1 - point_b_norm))
             dist = gs.log(norm_function + gs.sqrt(norm_function ** 2 - 1))
 
-<<<<<<< HEAD
-            return dist
+            return self.scale * dist
 
         else:
             raise NotImplementedError(
-                    "distance is only implemented for ball and extrinsic")
-=======
-            return self.scale * dist
->>>>>>> 28e0c996
+                    'dist is only implemented for ball and extrinsic')