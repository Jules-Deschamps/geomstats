"""
The n-dimensional Hyperbolic space
as embedded in (n+1)-dimensional Minkowski space.
"""

import logging
import math


import geomstats.backend as gs
from geomstats.geometry.embedded_manifold import EmbeddedManifold
from geomstats.geometry.minkowski_space import MinkowskiMetric
from geomstats.geometry.minkowski_space import MinkowskiSpace
from geomstats.geometry.riemannian_metric import RiemannianMetric

TOLERANCE = 1e-6

SINH_TAYLOR_COEFFS = [0., 1.,
                      0., 1 / math.factorial(3),
                      0., 1 / math.factorial(5),
                      0., 1 / math.factorial(7),
                      0., 1 / math.factorial(9)]
COSH_TAYLOR_COEFFS = [1., 0.,
                      1 / math.factorial(2), 0.,
                      1 / math.factorial(4), 0.,
                      1 / math.factorial(6), 0.,
                      1 / math.factorial(8), 0.]
INV_SINH_TAYLOR_COEFFS = [0., - 1. / 6.,
                          0., + 7. / 360.,
                          0., - 31. / 15120.,
                          0., + 127. / 604800.]
INV_TANH_TAYLOR_COEFFS = [0., + 1. / 3.,
                          0., - 1. / 45.,
                          0., + 2. / 945.,
                          0., -1. / 4725.]

EPSILON = 1e-5


class HyperbolicSpace(EmbeddedManifold):
    """
    Class for the n-dimensional Hyperbolic space
    as embedded in (n+1)-dimensional Minkowski space.

    The point_type variable allows to choose the
    representation of the points as input.

    By default, point_type is set to 'extrinsic' indicating that
    points are parameterized by their extrinsic (n+1)-coordinates.

    If point_type is set to 'ball' then points are parametrized
    by their coordinates inside the Poincare Ball (n)-coordinates.
    """

    def __init__(self, dimension, point_type='extrinsic', scale=1):
        assert isinstance(dimension, int) and dimension > 0
        super(HyperbolicSpace, self).__init__(
            dimension=dimension,
            embedding_manifold=MinkowskiSpace(dimension + 1))
        self.embedding_metric = self.embedding_manifold.metric
        self.point_type = point_type
        self.scale = scale
        self.metric = HyperbolicMetric(self.dimension, point_type, self.scale)

        self.transform_to = {
            "ball-extrinsic":
                HyperbolicSpace._ball_to_extrinsic_coordinates,
            "extrinsic-ball":
                HyperbolicSpace._extrinsic_to_ball_coordinates,
            "intrinsic-extrinsic":
                HyperbolicSpace._intrinsic_to_extrinsic_coordinates,
            "extrinsic-intrinsic":
                HyperbolicSpace._extrinsic_to_intrinsic_coordinates,
            "extrinsic-half_plane":
                HyperbolicSpace._extrinsic_to_half_plane_coordinates,
            "half_plane-extrinsic":
                HyperbolicSpace._half_plane_to_extrinsic_coordinates,
            "extrinsic-extrinsic":
                HyperbolicSpace._extrinsic_to_extrinsic_coordinates
        }
        self.belongs_to = {
            "ball": HyperbolicSpace._belongs_ball
        }

    @staticmethod
    def _belongs_ball(point, tolerance=TOLERANCE):
        """
        Evaluate if a point belongs to the Hyperbolic space, based on
        poincare ball representationj
        i.e. evaluate if its squared norm is lower than one

        Parameters
        ----------
        point : array-like, shape=[n_samples, dimension]
                Input points.
        tolerance : float, optional

        Returns
        -------
        belongs : array-like, shape=[n_samples, 1]
        """

        return gs.sum(point**2, -1) < (1 + tolerance)

    def belongs(self, point, tolerance=TOLERANCE):
        """
        Evaluate if a point belongs to the Hyperbolic space,
        according to the current representation

        Parameters
        ----------
        point : array-like, shape=[n_samples, dimension] or
                shape=[n_samples, dimension + 1] for extrinsic
                coordinates
                Input points.
        tolerance : float, optional

        Returns
        -------
        belongs : array-like, shape=[n_samples, 1]
        """
<<<<<<< HEAD
        if self.point_type == 'extrinsic':
=======
        if(self.point_type == 'ball'):
            return self.belongs_to[self.point_type](point, tolerance=tolerance)
        else:
>>>>>>> 40969baf
            point = gs.to_ndarray(point, to_ndim=2)
            _, point_dim = point.shape
            if point_dim is not self.dimension + 1:
                if point_dim is self.dimension:
                    logging.warning(
                        'Use the extrinsic coordinates to '
                        'represent points on the hyperbolic space.')
                    return gs.array([[False]])

            sq_norm = self.embedding_metric.squared_norm(point)
            euclidean_sq_norm = gs.linalg.norm(point, axis=-1) ** 2
            euclidean_sq_norm = gs.to_ndarray(euclidean_sq_norm,
                                              to_ndim=2, axis=1)
            diff = gs.abs(sq_norm + 1)
            belongs = diff < tolerance * euclidean_sq_norm
            return belongs
<<<<<<< HEAD

        elif self.point_type == 'poincare':
            return True
=======
>>>>>>> 40969baf

    def regularize(self, point):
        """
        Regularize a point to the canonical representation
        chosen for the Hyperbolic space, to avoid numerical issues.

        Parameters
        ----------
        point : array-like, shape=[n_samples, dimension + 1]
                Input points.

        Returns
        -------
        projected_point : array-like, shape=[n_samples, dimension + 1]
        """
        point = gs.to_ndarray(point, to_ndim=2)

        sq_norm = self.embedding_metric.squared_norm(point)
        real_norm = gs.sqrt(gs.abs(sq_norm))

        mask_0 = gs.isclose(real_norm, 0.)
        mask_not_0 = ~mask_0
        mask_not_0_float = gs.cast(mask_not_0, gs.float32)
        projected_point = point

        projected_point = mask_not_0_float * (
            point / real_norm)
        return projected_point

    def projection_to_tangent_space(self, vector, base_point):
        """
        Project a vector in Minkowski space
        on the tangent space of the Hyperbolic space at a base point.

        Parameters
        ----------
        vector : array-like, shape=[n_samples, dimension + 1]
        base_point : array-like, shape=[n_samples, dimension + 1]

        Returns
        -------
        tangent_vec : array-like, shape=[n_samples, dimension + 1]
        """

        vector = gs.to_ndarray(vector, to_ndim=2)
        base_point = gs.to_ndarray(base_point, to_ndim=2)

        sq_norm = self.embedding_metric.squared_norm(base_point)
        inner_prod = self.embedding_metric.inner_product(base_point,
                                                         vector)

        coef = inner_prod / sq_norm
        tangent_vec = vector - gs.einsum('ni,nj->nj', coef, base_point)
        return tangent_vec

    def intrinsic_to_extrinsic_coords(self, point_intrinsic):
        """
        Convert the parameterization of a point on the Hyperbolic space
        from its intrinsic coordinates, to its extrinsic coordinates
        in Minkowski space.

        Parameters
        ----------
        point_intrinsic : array-like, shape=[n_samples, dimension]

        Returns
        -------
        point_extrinsic : array-like, shape=[n_samples, dimension + 1]
        """
        return HyperbolicSpace._intrinsic_to_extrinsic_coordinates(
            point_intrinsic)

    def extrinsic_to_intrinsic_coords(self, point_extrinsic):
        """
        Convert the parameterization of a point on the Hyperbolic space
        from its extrinsic coordinates, to its intrinsic coordinates
        in Minkowski space.

        Parameters
        ----------
        point_intrinsic : array-like, shape=[n_samples, dimension + 1]

        Returns
        -------
        point_intrinsic : array-like, shape=[n_samples, dimension]
        """
        return HyperbolicSpace._extrinsic_to_intrinsic_coordinates(
            point_extrinsic)

    @staticmethod
    def _extrinsic_to_extrinsic_coordinates(point):
        return gs.to_ndarray(point, to_ndim=2)

    @staticmethod
    def _intrinsic_to_extrinsic_coordinates(point_intrinsic):
        """
        Convert the parameterization of a point on the Hyperbolic space
        from its intrinsic coordinates, to its extrinsic coordinates
        in Minkowski space.

        Parameters
        ----------
        point_intrinsic : array-like, shape=[n_samples, dimension]

        Returns
        -------
        point_extrinsic : array-like, shape=[n_samples, dimension + 1]
        """
        point_intrinsic = gs.to_ndarray(point_intrinsic, to_ndim=2)

        coord_0 = gs.sqrt(1. + gs.linalg.norm(point_intrinsic, axis=-1) ** 2)
        coord_0 = gs.to_ndarray(coord_0, to_ndim=2, axis=1)

        point_extrinsic = gs.concatenate([coord_0, point_intrinsic], axis=-1)

        return point_extrinsic

    @staticmethod
    def _extrinsic_to_intrinsic_coordinates(point_extrinsic):
        """
        Convert the parameterization of a point on the Hyperbolic space
        from its extrinsic coordinates in Minkowski space, to its
        intrinsic coordinates.

        Parameters
        ----------
        point_extrinsic : array-like, shape=[n_samples, dimension + 1]

        Returns
        -------
        point_intrinsic : array-like, shape=[n_samples, dimension]
        """
        point_extrinsic = gs.to_ndarray(point_extrinsic, to_ndim=2)

        point_intrinsic = point_extrinsic[:, 1:]

        return point_intrinsic

    @staticmethod
    def _extrinsic_to_ball_coordinates(point):
        """
        Convert the parameterization of a point on the Hyperbolic space
        from its intrinsic coordinates, to the poincare ball model
        coordinates.

        Parameters
        ----------
        point : array-like, shape=[n_samples, dimension + 1] in extrinsic
                coordinates

        Returns
        -------
        point_ball : array-like, shape=[n_samples, dimension] in
                     poincare ball coordinates
        """
        return point[:, 1:] / (1 + point[:, :1])

    @staticmethod
    def _ball_to_extrinsic_coordinates(point):
        """
        Convert the parameterization of a point on the Hyperbolic space
        from its poincare ball model coordinates, to the extrinsic
        coordinates.

        Parameters
        ----------
        point : array-like, shape=[n_samples, dimension] in Poincare ball
                coordinates

        Returns
        -------
        extrinsic : array-like, shape=[n_samples, dimension + 1] in
                     extrinsic coordinate
        """
        squared_norm = gs.sum(point**2, -1)
        denominator = 1-squared_norm
        t = gs.to_ndarray((1+squared_norm)/denominator, to_ndim=2, axis=1)
        expanded_denominator = gs.expand_dims(denominator, -1)
        expanded_denominator = gs.repeat(expanded_denominator,
                                         point.shape[-1], -1)
        intrasic = (2*point)/expanded_denominator
        return gs.concatenate([t, intrasic], -1)

    @staticmethod
    def _half_plane_to_extrinsic_coordinates(point):
        """
        Convert the parameterization of a point on the Hyperbolic space
        from its upper half plane model coordinates, to the extrinsic
        coordinates.

        Parameters
        ----------
        point : array-like, shape=[n_samples, dimension] in Poincare ball
                coordinates

        Returns
        -------
        extrinsic : array-like, shape=[n_samples, dimension + 1] in
                     extrinsic coordinate
        """
        assert(point.shape[-1] == 2)
        x, y = point[:, 0], point[:, 1]
        x2 = point[:, 0]**2
        den = x2 + (1+y)**2
        x = gs.to_ndarray(x, to_ndim=2, axis=0)
        y = gs.to_ndarray(y, to_ndim=2, axis=0)
        x2 = gs.to_ndarray(x2, to_ndim=2, axis=0)
        den = gs.to_ndarray(den, to_ndim=2, axis=0)
        ball_point = gs.hstack((2*x/den, (x2+y**2-1)/den))
        return HyperbolicSpace._ball_to_extrinsic_coordinates(ball_point)

    @staticmethod
    def _extrinsic_to_half_plane_coordinates(point):
        """
        Convert the parameterization of a point on the Hyperbolic space
        from its intrinsic coordinates, to the poincare upper half plane
        coordinates.

        Parameters
        ----------
        point : array-like, shape=[n_samples, dimension + 1] in intrinsic
                coordinates

        Returns
        -------
        point_half_plane : array-like, shape=[n_samples, dimension] in
                           poincare ball coordinates
        """
        point_ball = \
            HyperbolicSpace._extrinsic_to_ball_coordinates(point)
        assert(point_ball.shape[-1] == 2)
        x, y = point_ball[:, 0], point_ball[:, 1]
        x2 = point_ball[:, 0]**2
        den = x2 + (1-y)**2

        x = gs.to_ndarray(x, to_ndim=2, axis=0)
        y = gs.to_ndarray(y, to_ndim=2, axis=0)
        x2 = gs.to_ndarray(x2, to_ndim=2, axis=0)
        den = gs.to_ndarray(den, to_ndim=2, axis=0)

        return gs.hstack(((2*x)/den, (1-x2-y**2)/den))

    def to_coordinates(self, point, to_point_type='ball'):
        """
        Convert the parameterization of a point on the Hyperbolic space
        from current coordinates system to the coordinates system given

        Parameters
        ----------
        point : array-like, shape=[n_samples, dimension] expected or
                shape=[n_samples, dimension + 1] for extrinsic
                coordinates only

        to_point_type : coordinates type to transform the point, can be
                        'ball', 'extrinsic', 'intrinsic', 'half_plane'

        Returns
        -------
        point_to : array-like, shape=[n_samples, dimension + 1] or
                   shape=[n_sample, dimension]
        """
        point = gs.to_ndarray(point, to_ndim=2, axis=0)
        if self.point_type == to_point_type:
            return point
        else:
            extrinsic = self.transform_to[
                self.point_type+"-extrinsic"
                ](point)
            return self.transform_to[
                "extrinsic-"+to_point_type
                ](extrinsic)

    def from_coordinates(self, point, from_point_type):
        """
        Convert the parameterization of a point on the Hyperbolic space
        from given coordinates system to the current coordinates system

        Parameters
        ----------
        point : array-like, shape=[n_samples, dimension] expected or
                shape=[n_samples, dimension + 1] for extrinsic
                coordinates only

        from_point_type : coordinates type from transform the point, can be
                         'ball', 'extrinsic', 'intrinsic', 'half_plane'

        Returns
        -------
        point_current : array-like, shape=[n_samples, dimension + 1] or
                        shape=[n_sample, dimension]
        """
        point = gs.to_ndarray(point, to_ndim=2, axis=0)
        if self.point_type == from_point_type:
            return point
        else:
            extrinsic = self.transform_to[
                from_point_type+"-extrinsic"
                ](point)
            return self.transform_to[
                "extrinsic-"+self.point_type
                ](extrinsic)

    def random_uniform(self, n_samples=1, bound=1.):
        """
        Sample in the Hyperbolic space with the uniform distribution.

        Parameters
        ----------
        n_samples : int, optional
        bound: float, optional

        Returns
        -------
        point : array-like, shape=[n_samples, dimension + 1]
        """

        size = (n_samples, self.dimension)
        point = bound * 2. * (gs.random.rand(*size) - 0.5)

        return self.intrinsic_to_extrinsic_coords(point)


class HyperbolicMetric(RiemannianMetric):

    def __init__(self, dimension, point_type='extrinsic', scale=1):
        super(HyperbolicMetric, self).__init__(
            dimension=dimension,
            signature=(dimension, 0, 0))
        self.embedding_metric = MinkowskiMetric(dimension + 1)
        self.point_type = point_type
        assert scale > 0, 'The scale should be strictly positive'
        self.scale = scale

    def inner_product(self, tangent_vec_a, tangent_vec_b, base_point=None):
        """
        Inner product.

        Parameters
        ----------
        tangent_vec_a : array-like, shape=[n_samples, dimension + 1]
                                    or shape=[1, dimension + 1]
        tangent_vec_b : array-like, shape=[n_samples, dimension + 1]
                                    or shape=[1, dimension + 1]
        base_point : array-like, shape=[n_samples, dimension + 1]
                                 or shape=[1, dimension + 1]

        Returns
        -------
        inner_prod : array-like, shape=[n_samples, 1]
                                 or shape=[1, 1]
        """
        inner_prod = self.scale ** 2 * self.embedding_metric.inner_product(
            tangent_vec_a, tangent_vec_b, base_point)
        return inner_prod

    def squared_norm(self, vector, base_point=None):
        """
        Squared norm of a vector associated with the inner product
        at the tangent space at a base point. Extrinsic base point only

        Parameters
        ----------
        vector : array-like, shape=[n_samples, dimension + 1]
                             or shape=[1, dimension + 1]
        base_point : array-like, shape=[n_samples, dimension + 1]
                                 or shape=[1, dimension + 1]

        Returns
        -------
        sq_norm : array-like, shape=[n_samples, 1]
                              or shape=[1, 1]
        """
        sq_norm = self.scale ** 2 * self.embedding_metric.squared_norm(vector)

        return sq_norm

    def exp(self, tangent_vec, base_point):
        """
        Riemannian exponential of a tangent vector wrt to a base point.

        Parameters
        ----------
        tangent_vec : array-like, shape=[n_samples, dimension + 1]
                                  or shape=[1, dimension + 1]
        base_point : array-like, shape=[n_samples, dimension + 1]
                                 or shape=[1, dimension + 1]

        Returns
        -------
        exp : array-like, shape=[n_samples, dimension + 1]
                          or shape=[1, dimension + 1]
        """
        if self.point_type == 'extrinsic':
            tangent_vec = gs.to_ndarray(tangent_vec, to_ndim=2)
            base_point = gs.to_ndarray(base_point, to_ndim=2)

            sq_norm_tangent_vec = self.embedding_metric.squared_norm(
                    tangent_vec)
            norm_tangent_vec = gs.sqrt(sq_norm_tangent_vec)

            mask_0 = gs.isclose(sq_norm_tangent_vec, 0.)
            mask_0 = gs.to_ndarray(mask_0, to_ndim=1)
            mask_else = ~mask_0
            mask_else = gs.to_ndarray(mask_else, to_ndim=1)
            mask_0_float = gs.cast(mask_0, gs.float32)
            mask_else_float = gs.cast(mask_else, gs.float32)

            coef_1 = gs.zeros_like(norm_tangent_vec)
            coef_2 = gs.zeros_like(norm_tangent_vec)

            coef_1 += mask_0_float * (
                      1. + COSH_TAYLOR_COEFFS[2] * norm_tangent_vec ** 2
                      + COSH_TAYLOR_COEFFS[4] * norm_tangent_vec ** 4
                      + COSH_TAYLOR_COEFFS[6] * norm_tangent_vec ** 6
                      + COSH_TAYLOR_COEFFS[8] * norm_tangent_vec ** 8)
            coef_2 += mask_0_float * (
                      1. + SINH_TAYLOR_COEFFS[3] * norm_tangent_vec ** 2
                      + SINH_TAYLOR_COEFFS[5] * norm_tangent_vec ** 4
                      + SINH_TAYLOR_COEFFS[7] * norm_tangent_vec ** 6
                      + SINH_TAYLOR_COEFFS[9] * norm_tangent_vec ** 8)
            # This avoids dividing by 0.
            norm_tangent_vec += mask_0_float * 1.0
            coef_1 += mask_else_float * (gs.cosh(norm_tangent_vec))
            coef_2 += mask_else_float * (
                (gs.sinh(norm_tangent_vec) / (norm_tangent_vec)))

            exp = (gs.einsum('ni,nj->nj', coef_1, base_point)
                   + gs.einsum('ni,nj->nj', coef_2, tangent_vec))

            hyperbolic_space = HyperbolicSpace(dimension=self.dimension)
            exp = hyperbolic_space.regularize(exp)
            return exp

        elif self.point_type == 'ball':
            norm_base_point = base_point.norm(2,
                                              -1, keepdim=True).expand_as(
                                                base_point)

            lambda_base_point = 1 / (1 - norm_base_point ** 2)

            norm_tangent_vector = tangent_vec.norm(2,
                                                   -1, keepdim=True).expand_as(
                                                    tangent_vec)

            direction = tangent_vec / norm_tangent_vector

            factor = gs.tanh(lambda_base_point * norm_tangent_vector)

            exp = self.mobius_add(base_point, direction * factor)

            exp[norm_tangent_vector == 0] = \
                base_point[norm_tangent_vector == 0]

            return exp
        else:
            raise NotImplementedError(
                    "exp is only implemented for ball and extrinsic")

    def log(self, point, base_point):
        """
        Riemannian logarithm of a point wrt a base point.
        If point_type = 'poincare' then base_point belongs
        to the Poincare ball and point is a vector in the euclidean
        space of the same dimension as the ball.

        Parameters
        ----------
        point : array-like, shape=[n_samples, dimension + 1]
                            or shape=[1, dimension + 1]
        base_point : array-like, shape=[n_samples, dimension + 1]
                                 or shape=[1, dimension + 1]

        Returns
        -------
        log : array-like, shape=[n_samples, dimension + 1]
                          or shape=[1, dimension + 1]
        """
        if self.point_type == 'extrinsic':
            point = gs.to_ndarray(point, to_ndim=2)
            base_point = gs.to_ndarray(base_point, to_ndim=2)

            angle = self.dist(base_point, point)
            angle = gs.to_ndarray(angle, to_ndim=1)
            angle = gs.to_ndarray(angle, to_ndim=2)

            mask_0 = gs.isclose(angle, 0.)
            mask_else = ~mask_0

            mask_0_float = gs.cast(mask_0, gs.float32)
            mask_else_float = gs.cast(mask_else, gs.float32)

            coef_1 = gs.zeros_like(angle)
            coef_2 = gs.zeros_like(angle)

            coef_1 += mask_0_float * (
                      1. + INV_SINH_TAYLOR_COEFFS[1] * angle ** 2
                      + INV_SINH_TAYLOR_COEFFS[3] * angle ** 4
                      + INV_SINH_TAYLOR_COEFFS[5] * angle ** 6
                      + INV_SINH_TAYLOR_COEFFS[7] * angle ** 8)
            coef_2 += mask_0_float * (
                      1. + INV_TANH_TAYLOR_COEFFS[1] * angle ** 2
                      + INV_TANH_TAYLOR_COEFFS[3] * angle ** 4
                      + INV_TANH_TAYLOR_COEFFS[5] * angle ** 6
                      + INV_TANH_TAYLOR_COEFFS[7] * angle ** 8)

            # This avoids dividing by 0.
            angle += mask_0_float * 1.

            coef_1 += mask_else_float * (angle / gs.sinh(angle))
            coef_2 += mask_else_float * (angle / gs.tanh(angle))

            log = (gs.einsum('ni,nj->nj', coef_1, point) -
                   gs.einsum('ni,nj->nj', coef_2, base_point))
            return log

        elif self.point_type == 'ball':
            add_base_point = self.mobius_add(-base_point, point)

            norm_add = add_base_point.norm(2,
                                           -1, keepdim=True).expand_as(
                add_base_point)

            norm_base_point = base_point.norm(2,
                                              -1, keepdim=True).expand_as(
                add_base_point)

            res = (1 - norm_base_point ** 2) * \
                  ((gs.arc_tanh(norm_add))) * (add_base_point / norm_add)

            mask_0 = gs.all(gs.isclose(norm_add, 0))
            res[mask_0] = 0

            return res
        else:
            raise NotImplementedError(
                    "log is only implemented for ball and extrinsic")

    def mobius_add(self, point_a, point_b):
        """
                Mobius addition operation that is necessary operation
                to compute the log and exp using the 'poincare'
                representation set as point_type.

        Parameters
        ----------
        point_a : array-like, shape=[n_samples, dimension + 1]
                              or shape=[1, dimension + 1]
        point_b : array-like, shape=[n_samples, dimension + 1]
                              or shape=[1, dimension + 1]

        Returns
        -------
        mobius_add : array-like, shape=[n_samples, 1]
                           or shape=[1, 1]
        """
        print('Pass mobiuys add')
        norm_point_a = gs.sum(point_a ** 2, axis=-1,
                              keepdims=True).expand_as(point_a)
        norm_point_b = gs.sum(point_b ** 2, axis=-1,
                              keepdims=True).expand_as(point_a)
        sum_prod_a_b = (point_a * point_b).sum(
            -1, keepdims=True).expand_as(point_a)

        add_nominator = ((1 + 2 * sum_prod_a_b + norm_point_b) * point_a +
                         (1 - norm_point_a) * point_b)

        add_denominator = (1 + 2 * sum_prod_a_b + norm_point_a * norm_point_b)

        mobius_add = add_nominator/add_denominator

        return mobius_add

    def dist(self, point_a, point_b):
        """
        Geodesic distance between two points.

        Parameters
        ----------
        point_a : array-like, shape=[n_samples, dimension + 1]
                              or shape=[1, dimension + 1]
        point_b : array-like, shape=[n_samples, dimension + 1]
                              or shape=[1, dimension + 1]

        Returns
        -------
        dist : array-like, shape=[n_samples, 1]
                           or shape=[1, 1]
        """

        if self.point_type == 'extrinsic':

            sq_norm_a = self.embedding_metric.squared_norm(point_a)
            sq_norm_b = self.embedding_metric.squared_norm(point_b)
            inner_prod = self.embedding_metric.inner_product(point_a, point_b)

            cosh_angle = - inner_prod / gs.sqrt(sq_norm_a * sq_norm_b)
            cosh_angle = gs.clip(cosh_angle, 1.0, 1e24)

            dist = gs.arccosh(cosh_angle)

            return self.scale * dist

        elif self.point_type == 'ball':

            point_a_norm = gs.clip(gs.sum(point_a ** 2, -1), 0., 1 - EPSILON)
            point_b_norm = gs.clip(gs.sum(point_b ** 2, -1), 0., 1 - EPSILON)
            diff_norm = gs.sum((point_a - point_b) ** 2, -1)
            norm_function = 1 + 2 * \
                diff_norm / ((1 - point_a_norm) * (1 - point_b_norm))
            dist = gs.log(norm_function + gs.sqrt(norm_function ** 2 - 1))

            return self.scale * dist

        else:
            raise NotImplementedError(
                    'dist is only implemented for ball and extrinsic')<|MERGE_RESOLUTION|>--- conflicted
+++ resolved
@@ -119,13 +119,9 @@
         -------
         belongs : array-like, shape=[n_samples, 1]
         """
-<<<<<<< HEAD
-        if self.point_type == 'extrinsic':
-=======
         if(self.point_type == 'ball'):
             return self.belongs_to[self.point_type](point, tolerance=tolerance)
         else:
->>>>>>> 40969baf
             point = gs.to_ndarray(point, to_ndim=2)
             _, point_dim = point.shape
             if point_dim is not self.dimension + 1:
@@ -142,12 +138,6 @@
             diff = gs.abs(sq_norm + 1)
             belongs = diff < tolerance * euclidean_sq_norm
             return belongs
-<<<<<<< HEAD
-
-        elif self.point_type == 'poincare':
-            return True
-=======
->>>>>>> 40969baf
 
     def regularize(self, point):
         """
