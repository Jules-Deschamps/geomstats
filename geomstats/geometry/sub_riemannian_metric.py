"""Sub-Riemannian metrics.

Lead author: Morten Pedersen.
"""

import abc

<<<<<<< HEAD
=======
import geomstats.backend as gs

>>>>>>> 62a378d2

class SubRiemannianMetric(abc.ABC):
    """Class for Sub-Riemannian metrics.

    This implementation assumes a distribution of constant dimension.

    Parameters
    ----------
    dim : int
        Dimension of the manifold.
    dist_dim : int
        Dimension of the distribution
    default_point_type : str, {'vector', 'matrix'}
        Point type.
        Optional, default: 'vector'.
    """

    def __init__(self, dim, dist_dim, default_point_type="vector"):
        self.dim = dim
        self.dist_dim = dist_dim
        self.default_point_type = default_point_type

    def metric_matrix(self, base_point):
        """Metric matrix at the tangent space at a base point.

        This is a sub-Riemannian metric, so it is assumed to satisfy the conditions
        of an inner product only on each distribution subspace.

        Parameters
        ----------
        base_point : array-like, shape=[..., dim]
            Base point.
            Optional, default: None.

        Returns
        -------
        _ : array-like, shape=[..., dim, dim]
            Inner-product matrix.
        """
        raise NotImplementedError(
            "The computation of the metric matrix is not implemented."
        )

    def frame(self, point):
        """Frame field for the distribution.

        The frame field spans the distribution at 'point'.The frame field is
        represented as a matrix, whose columns are the frame field vectors.

        Parameters
        ----------
        point : array-like, shape=[..., dim]
            point.
            Optional, default: None.

        Returns
        -------
        _ : array-like, shape=[..., dim, dist_dim]
            Frame field matrix.
        """
        raise NotImplementedError("The frame field is not implemented.")

    def cometric_sub_matrix(self, basepoint):
        """Cometric  sub matrix of dimension dist_dim x dist_dim.

        Let {X_i}, i = 1, .., dist_dim, be an arbitrary frame for the distribution
        and let g be the sub-Riemannian metric. Then cometric_sub_matrix is the
        matrix given by the inverse of the matrix g_ij = g(X_i, X_j),
        where i,j = 1, .., dist_dim.

        Parameters
        ----------
        base_point : array-like, shape=[..., dim]
            Base point.
            Optional, default: None.

        Returns
        -------
        _ : array-like, shape=[..., dist_dim, dist_dim]
            Cometric submatrix.
        """
        raise NotImplementedError(
            "The computation of the cometric submatrix is not implemented."
        )

    @abc.abstractmethod
    def cometric_matrix(self, base_point=None):
        """Inner co-product matrix at the cotangent space at a base point.

        This represents the cometric matrix, i.e. the inverse of the
        metric matrix.

        Parameters
        ----------
        base_point : array-like, shape=[..., dim]
            Base point.
            Optional, default: None.

        Returns
        -------
        mat : array-like, shape=[..., dim, dim]
            Inverse of inner-product matrix.
        """

    def inner_coproduct(self, cotangent_vec_a, cotangent_vec_b, base_point):
        """Compute inner coproduct between two cotangent vectors at base point.

        This is the inner product associated to the cometric matrix.

        Parameters
        ----------
        cotangent_vec_a : array-like, shape=[..., dim]
            Cotangent vector at `base_point`.
        cotangent_vet_b : array-like, shape=[..., dim]
            Cotangent vector at `base_point`.
        base_point : array-like, shape=[..., dim]
            Point on the manifold.

        Returns
        -------
        inner_coproduct : float
            Inner coproduct between the two cotangent vectors.
        """
        vector_2 = gs.einsum(
            "...ij,...j->...i", self.cometric_matrix(base_point), cotangent_vec_b
        )
        inner_coproduct = gs.einsum("...i,...i->...", cotangent_vec_a, vector_2)
        return inner_coproduct

    def hamiltonian(self, state):
        r"""Compute the hamiltonian energy associated to the cometric.

        The Hamiltonian at state :math: `(q, p)` is defined by
        .. math:
                H(q, p) = \frac{1}{2} <p, p>_q
        where :math: `<\cdot, \cdot>_q` is the cometric at :math: `q`.

        Parameters
        ----------
        state : tuple of arrays
            Position and momentum variables. Position is a point on the
            manifold, while the momentum is cotangent vector.

        Returns
        -------
        energy : float
            Hamiltonian energy at `state`.
        """
        position, momentum = state
        return 1.0 / 2 * self.inner_coproduct(momentum, momentum, position)

    def symp_grad(self):
        r"""Compute the symplectic gradient of the Hamiltonian.

        Parameters
        ----------
        hamiltonian : callable
            The hamiltonian function from the tangent bundle to the reals.

        Returns
        -------
        vector : array-like, shape=[, 2*dim]
            The symplectic gradient of the Hamiltonian.
        """

        def vector(state):
            """Return symplectic gradient of Hamiltonian at state."""
            _, grad = gs.autodiff.value_and_grad(self.hamiltonian)(state)
            h_q = grad[0]
            h_p = grad[1]
            return gs.array([h_p, -h_q])

        return vector

    def symp_euler(self, step_size):
        r"""Compute a function which calculates a step of symplectic euler integration.

        Parameters
        ----------
        hamiltonian : callable
            The hamiltonian function from the tangent bundle to the reals.
        step_size : float
            Step size of the symplectic euler step.

        Returns
        -------
        step : callable
            Given a state, 'step' returns the next symplectic euler step.
        """

        def step(state):
            """Return the next symplectic euler step from state."""
            position, momentum = state
            dq, _ = self.symp_grad()(state)
            y = gs.array([position + dq, momentum])
            _, dp = self.symp_grad()(y)
            return gs.array([position + step_size * dq, momentum + step_size * dp])

        return step

    @staticmethod
    def iterate(func, n_steps):
        r"""Constructs a function which iterates another function n_steps times.

        Parameters
        ----------
        func : callable
            A function which calculates the next step of a sequence to be calculated.
        n_steps : int
            The number of times to iterate func.

        Returns
        -------
        flow : callable
            Given a state, 'flow' returns a sequence with n_steps iterations of func.
        """

        def flow(x):
            """Return n_steps iterations of func from x."""
            xs = [x]
            for i in range(n_steps):
                xs.append(func(xs[i]))
            return gs.array(xs)

        return flow

    def symp_flow(self, end_time=1.0, n_steps=20):
        r"""Compute the symplectic flow of the hamiltonian.

        Parameters
        ----------
        hamiltonian : callable
            The hamiltonian function from the tangent bundle to the reals.
        end_time : float
            The last time point until which to calculate the flow.
        n_steps : int
            Number of integration steps.

        Returns
        -------
        _ : array-like, shape[,n_steps]
            Given a state, 'symp_flow' returns a sequence with
            n_steps iterations of func.
        """
        step = self.symp_euler
        step_size = end_time / n_steps
        return self.iterate(step(step_size), n_steps)

    def exp(self, cotangent_vec, base_point, n_steps=20, **kwargs):
        """Exponential map associated to the cometric. I

        Exponential map at base_point of cotangent_vec computed by integration
        of the Hamiltonian equation (initial value problem), using the cometric.
        In the Riemannian case this yields the exponential associated to the
        Levi-Civita connection of the metric (the inverse of the cometric).

        Parameters
        ----------
        cotangent_vec : array-like, shape=[..., dim]
            Tangent vector at the base point.
        base_point : array-like, shape=[..., dim]
            Point on the manifold.
        n_steps : int
            Number of discrete time steps to take in the integration.
            Optional, default: N_STEPS.
        point_type : str, {'vector', 'matrix'}
            Type of representation used for points.
            Optional, default: None.

        Returns
        -------
        exp : array-like, shape=[..., dim]
            Point on the manifold.
        """
        initial_state = gs.stack([base_point, cotangent_vec])

        flow = self.symp_flow(n_steps=n_steps)

        return flow(initial_state)[-1][0]<|MERGE_RESOLUTION|>--- conflicted
+++ resolved
@@ -5,11 +5,8 @@
 
 import abc
 
-<<<<<<< HEAD
-=======
 import geomstats.backend as gs
 
->>>>>>> 62a378d2
 
 class SubRiemannianMetric(abc.ABC):
     """Class for Sub-Riemannian metrics.
