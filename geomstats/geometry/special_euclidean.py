--- conflicted
+++ resolved
@@ -45,11 +45,7 @@
     """
 
     def __init__(self, n):
-<<<<<<< HEAD
-        super(_SpecialEuclideanMatrix, self).__init__(
-=======
         super(_SpecialEuclideanMatrices, self).__init__(
->>>>>>> 023d68f4
             dim=int((n * (n + 1)) / 2), default_point_type='matrix', n=n + 1)
         self.rotations = SpecialOrthogonal(n=n)
         self.translations = Euclidean(dim=n)
