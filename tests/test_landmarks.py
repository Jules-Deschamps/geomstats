--- conflicted
+++ resolved
@@ -41,13 +41,8 @@
             ambient_manifold=r3, n_landmarks=self.n_sampling_points)
         self.space_landmarks_in_sphere_2d = Landmarks(
             ambient_manifold=s2, n_landmarks=self.n_sampling_points)
-<<<<<<< HEAD
-        self.l2_metric_s2 = self.space_landmarks_in_sphere_2d.l2_metric
-        self.l2_metric_r3 = self.space_landmarks_in_euclidean_3d.l2_metric
-=======
         self.l2_metric_s2 = self.space_landmarks_in_sphere_2d.metric
         self.l2_metric_r3 = self.space_landmarks_in_euclidean_3d.metric
->>>>>>> 72b84a9a
         self.landmarks_a = landmark_set_a
         self.landmarks_b = landmark_set_b
         self.landmarks_c = landmark_set_c
