--- conflicted
+++ resolved
@@ -155,13 +155,8 @@
         """
         space = self.space(*space_args)
         tangent_vec = space.to_tangent(gs.array(vector), gs.array(base_point))
-<<<<<<< HEAD
-        result = gs.all(space.ambient_space.is_tangent(tangent_vec, atol))
-        self.assertAllClose(result, gs.array(True))
-=======
-        result = gs.all(space.ambient_space.is_tangent(tangent_vec, is_tangent_atol))
+        result = gs.all(space.ambient_metric.is_tangent(tangent_vec, atol))
         self.assertTrue(result)
->>>>>>> 9bad7b8c
 
 
 class LieGroupTestCase(ManifoldTestCase):
@@ -309,13 +304,8 @@
         """
         group = self.group(*group_args)
         tangent_vec = group.to_tangent(vector, group.identity)
-<<<<<<< HEAD
         result = gs.all(group.lie_algebra.belongs(tangent_vec, atol))
-        self.assertAllClose(result, gs.array(True))
-=======
-        result = gs.all(group.lie_algebra.belongs(tangent_vec, belongs_atol))
         self.assertTrue(result)
->>>>>>> 9bad7b8c
 
 
 class VectorSpaceTestCase(ManifoldTestCase):
@@ -329,15 +319,9 @@
         atol : float
             Absolute tolerance of the belongs function.
         """
-<<<<<<< HEAD
         space = self.testing_data.space(*space_args)
         result = gs.all(space.belongs(space.basis, atol))
-        self.assertAllClose(result, gs.array(True))
-=======
-        space = self.space(*space_args)
-        result = gs.all(space.belongs(space.basis, belongs_atol))
         self.assertTrue(result)
->>>>>>> 9bad7b8c
 
     def test_basis_cardinality(self, space_args):
         """Check that the number of basis elements is the dimension.
