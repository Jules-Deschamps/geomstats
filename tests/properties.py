"""Test properties of differential geometry."""

import geomstats.backend as gs


def _is_isometry(
    metric,
    space,
    tangent_vec,
    trans_tangent_vec,
    base_point,
    is_tangent_atol,
    rtol,
    atol,
):
    """Check that a transformation is an isometry.
    This is an auxiliary function.
    Parameters
    ----------
    metric : RiemannianMetric
        Riemannian metric.
    tangent_vec : array-like
        Tangent vector at base point.
    trans_tangent_vec : array-like
        Transformed tangent vector at base point.
    base_point : array-like
        Point on manifold.
    is_tangent_atol: float
        Asbolute tolerance for the is_tangent function.
    rtol : float
        Relative tolerance to test this property.
    atol : float
        Absolute tolerance to test this property.
    """
    is_tangent = space.is_tangent(trans_tangent_vec, base_point, is_tangent_atol)
    is_equinormal = gs.isclose(
        metric.norm(trans_tangent_vec, base_point),
        metric.norm(tangent_vec, base_point),
        rtol,
        atol,
    )
    return gs.logical_and(is_tangent, is_equinormal)


class ManifoldProperties:
    def belongs_shape(self, space_args, point, expected):
        """Check that belongs returns an array of the expected shape.

        Parameters
        ----------
        space_args : tuple
            Arguments to pass to constructor of the manifold.
        point : array-like
            Point.
        expected : tuple
            Expected shape for the result of the belongs function.
        """
        space = self.space(*space_args)
        result = gs.shape(space.belongs(gs.array(point)))
        self.assertAllClose(result, expected)

    def to_tangent_shape(self, space_args, vector, expected):
        """Check that to_tangent returns an array of the expected shape.

        Parameters
        ----------
        space_args : tuple
            Arguments to pass to constructor of the manifold.
        point : array-like
            Point.
        expected : tuple
            Expected shape for the result of the belongs function.
        """
        space = self.space(*space_args)
        result = gs.shape(space.to_tangent(gs.array(vector)))
        self.assertAllClose(result, expected)

    def projection_belongs(self, space_args, point, belongs_atol):
        """Check that a point projected on a manifold belongs to the manifold.

        Parameters
        ----------
        space_args : tuple
            Arguments to pass to constructor of the manifold.
        point : array-like
            Point to be projected on the manifold.
        belongs_atol : float
            Absolute tolerance for the belongs function.
        """
        space = self.space(*space_args)
        belongs = space.belongs(space.projection(gs.array(point)), belongs_atol)
        self.assertAllClose(gs.all(belongs), gs.array(True))

    def to_tangent_is_tangent(self, space_args, vector, base_point, is_tangent_atol):
        """Check that to_tangent returns a tangent vector.

        Parameters
        ----------
        space_args : tuple
            Arguments to pass to constructor of the manifold.
        vector : array-like
            Vector to be projected on the tangent space at base_point.
        base_point : array-like
            Point on the manifold.
        is_tangent_atol : float
            Absolute tolerance for the is_tangent function.
        """
        space = self.space(*space_args)
        tangent = space.to_tangent(gs.array(vector))
        result = gs.all(space.is_tangent(tangent, base_point, is_tangent_atol))
        self.assertAllClose(result, gs.array(True))


class OpenSetProperties(ManifoldProperties):
    def to_tangent_belongs_ambient_space(self, space_args, data, belongs_atol):
        space = self.space(*space_args)
        result = gs.all(space.ambient_space.belongs(gs.array(data), belongs_atol))
        self.asertAllClose(result, gs.array(True))


class LieGroupProperties:
    def exp_log_composition(self, group_args, tangent_vec, base_point, rtol, atol):
        """Check that group exponential and logarithm are inverse.

        This is calling group exponential first, then group logarithm.

        Parameters
        ----------
        group_args : tuple
            Arguments to pass to constructor of the group.
        tangent_vec : array-like
            Tangent vector to the manifold at base_point.
        base_point : array-like
            Point on the manifold.
        rtol : float
            Relative tolerance to test this property.
        atol : float
            Absolute tolerance to test this property.
        """
        group = self.group(*group_args)
        exp_point = group.exp_from_identity(gs.array(tangent_vec), gs.array(base_point))
        log_vec = group.log_from_identity(exp_point, gs.array(base_point))
        self.assertAllClose(log_vec, gs.array(tangent_vec), rtol, atol)

    def log_exp_composition(self, group_args, point, base_point, rtol, atol):
        """Check that group exponential and logarithm are inverse.

        This is calling group logarithm first, then group exponential.

        Parameters
        ----------
        group_args : tuple
            Arguments to pass to constructor of the group.
        point : array-like
            Point on the manifold.
        base_point : array-like
            Point on the manifold.
        rtol : float
            Relative tolerance to test this property.
        atol : float
            Absolute tolerance to test this property.
        """
        group = self.group(*group_args)
        log_vec = group.log_from_identity(gs.array(point), gs.array(base_point))
        exp_point = group.exp_from_identity(log_vec, gs.array(base_point))
        self.assertAllClose(exp_point, gs.array(point), rtol, atol)


class VectorSpaceProperties:
    def basis_belongs(self, space_args, belongs_atol):
        """Check that basis elements belong to vector space.

        Parameters
        ----------
        space_args : tuple
            Arguments to pass to constructor of the vector space.
        belongs_atol : float
            Absolute tolerance of the belongs function.
        """
        space = self.space(*space_args)
        result = gs.all(space.belongs(space.basis, belongs_atol))
        self.assertAllClose(result, gs.array(True))

    def basis_cardinality(self, space_args):
        """Check that the number of basis elements is the dimension.

        Parameters
        ----------
        space_args : tuple
            Arguments to pass to constructor of the vector space.
        """
        space = self.space(*space_args)
        basis = space.basis
        self.assertAllClose(len(basis), space.dim)


class LieAlgebraProperties(VectorSpaceProperties):
    def basis_representation_matrix_representation_composition(
        self, algebra_args, matrix_rep, rtol, atol
    ):
        """Check that changing coordinate system twice gives back the point.

        A point written in basis representation is converted to matrix representation
        and back.

        Parameters
        ----------
        algebra_args : tuple
            Arguments to pass to constructor of the Lie algebra.
        matrix_rep : array-like
            Point on the Lie algebra given in its matrix representation.
        rtol : float
            Relative tolerance to test this property.
        atol : float
            Absolute tolerance to test this property.
        """
        algebra = self.algebra(*algebra_args)
        basis_rep = algebra.basis_representation(gs.array(matrix_rep))
        result = algebra.matrix_representation(basis_rep)
        self.assertAllClose(result, gs.array(matrix_rep), rtol, atol)

    def matrix_representation_basis_representation_composition(
        self,
        algebra_args,
        basis_rep,
        rtol,
        atol,
    ):
        """Check that changing coordinate system twice gives back the point.

        A point written in matrix representation is converted to basis representation
        and back.

        Parameters
        ----------
        algebra_args : tuple
            Arguments to pass to constructor of the Lie algebra.
        basis_rep : array-like
            Point on the Lie algebra given in its basis representation.
        rtol : float
            Relative tolerance to test this property.
        atol : float
            Absolute tolerance to test this property.
        """
        algebra = self.algebra(*algebra_args)
        mat_rep = algebra.matrix_representation(basis_rep)
        result = algebra.basis_representation(mat_rep)
        self.assertAllClose(result, gs.array(basis_rep), rtol, atol)


class LevelSetProperties(ManifoldProperties):
    def extrinsic_intrinsic_composition(self, space_args, point_extrinsic, rtol, atol):
        """Check that changing coordinate system twice gives back the point.

        A point written in extrinsic coordinates is converted to intrinsic coordinates
        and back.

        Parameters
        ----------
        space_args : tuple
            Arguments to pass to constructor of the manifold.
        point_extrinsic : array-like
            Point on the manifold in extrinsic coordinates.
        rtol : float
            Relative tolerance to test this property.
        atol : float
            Absolute tolerance to test this property.
        """
        space = self.space(*space_args)
        point_intrinsic = space.extrinsic_to_intrinsic_coords(point_extrinsic)
        result = space.intrinsic_to_extrinsic_coords(point_intrinsic)
        expected = point_extrinsic

        self.assertAllClose(result, expected, rtol, atol)

    def intrinsic_extrinsic_composition(self, space_args, point_intrinsic, rtol, atol):
        """Check that changing coordinate system twice gives back the point.

        A point written in intrinsic coordinates is converted to extrinsic coordinates
        and back.

        Parameters
        ----------
        space_args : tuple
            Arguments to pass to constructor of the manifold.
        point_intrinsic : array-like
            Point on the manifold in intrinsic coordinates.
        rtol : float
            Relative tolerance to test this property.
        atol : float
            Absolute tolerance to test this property.
        """
        space = self.space(*space_args)
        point_extrinsic = space.intrinsic_to_extrinsic_coords(point_intrinsic)
        result = space.extrinsic_to_intrinsic_coords(point_extrinsic)
        expected = point_intrinsic

        self.assertAllClose(result, expected, rtol, atol)


class ConnectionProperties:
    def exp_shape(self, connection_args, tangent_vec, base_point, expected):
        """Check that exp returns an array of the expected shape.

        Parameters
        ----------
        connection_args : tuple
            Arguments to pass to constructor of the connection.
        tangent_vec : array-like
            Tangent vector at base point.
        base_point : array-like
            Point on the manifold.
        expected : tuple
            Expected shape for the result of the exp function.
        """
        connection = self.connection(*connection_args)
        exp = connection.exp(gs.array(tangent_vec), gs.array(base_point))
        result = gs.shape(exp)
        self.assertAllClose(result, expected)

    def log_shape(self, connection_args, point, base_point, expected):
        """Check that log returns an array of the expected shape.

        Parameters
        ----------
        connection_args : tuple
            Arguments to pass to constructor of the connection.
        point : array-like
            Point on the manifold.
        base_point : array-like
            Point on the manifold.
        expected : tuple
            Expected shape for the result of the log function.
        """
        connection = self.connection(*connection_args)
        log = connection.log(gs.array(point), gs.array(base_point))
        result = gs.shape(log)
        self.assertAllClose(result, expected)

    def exp_belongs(
        self, connection_args, space, tangent_vec, base_point, belongs_atol
    ):
        """Check that the connection exponential gives a point on the manifold.

        Parameters
        ----------
        connection_args : tuple
            Arguments to pass to constructor of the connection.
        space : Manifold
            Manifold where connection is defined.
        tangent_vec : array-like
            Tangent vector at base point.
        base_point : array-like
            Point on the manifold.
        belongs_atol : float
            Absolute tolerance for the belongs function.
        """
        connection = self.connection(*connection_args)
        exp = connection.exp(gs.array(tangent_vec), gs.array(base_point))
        result = gs.all(space.belongs(exp, belongs_atol))
        self.assertAllClose(result, gs.array(True))

    def log_is_tangent(
        self, connection_args, space, base_point, point, is_tangent_atol
    ):
        """Check that the connection logarithm gives a tangent vector.

        Parameters
        ----------
        connection_args : tuple
            Arguments to pass to constructor of the connection.
        space : Manifold
            Manifold where connection is defined.
        base_point : array-like
            Point on the manifold.
        point : array-like
            Point on the manifold.
        is_tangent_atol : float
            Absolute tolerance for the is_tangent function.
        """
        connection = self.connection(*connection_args)
        log = connection.log(gs.array(base_point), gs.array(point))
        result = gs.all(space.is_tangent(log, gs.array(base_point), is_tangent_atol))
        self.assertAllClose(result, gs.array(True))

    def geodesic_ivp_belongs(
        self,
        connection_args,
        space,
        n_points,
        initial_point,
        initial_tangent_vec,
        belongs_atol,
    ):
        """Check that connection geodesics belong to manifold.

        This is for geodesics defined by the initial value problem (ivp).

        Parameters
        ----------
        connection_args : tuple
            Arguments to pass to constructor of the connection.
        space : Manifold
            Manifold where connection is defined.
        n_points : int
            Number of points on the geodesics.
        initial_point : array-like
            Point on the manifold.
        initial_tangent_vec : array-like
            Tangent vector at base point.
        belongs_atol : float
            Absolute tolerance for the belongs function.
        """
        connection = self.connection(*connection_args)
        geodesic = connection.geodesic(
            initial_point=initial_point, initial_tangent_vec=initial_tangent_vec
        )

        t = gs.linspace(start=0.0, stop=1.0, num=n_points)
        points = geodesic(t)

        result = space.belongs(points, belongs_atol)
        expected = gs.array(n_points * [True])

        self.assertAllClose(result, expected)

    def geodesic_bvp_belongs(
        self, connection_args, space, n_points, initial_point, end_point, belongs_atol
    ):
        """Check that connection geodesics belong to manifold.

        This is for geodesics defined by the boundary value problem (bvp).

        Parameters
        ----------
        connection_args : tuple
            Arguments to pass to constructor of the connection.
        space : Manifold
            Manifold where connection is defined.
        n_points : int
            Number of points on the geodesics.
        initial_point : array-like
            Point on the manifold.
        end_point : array-like
            Point on the manifold.
        belongs_atol : float
            Absolute tolerance for the belongs function.
        """
        connection = self.connection(*connection_args)

        geodesic = connection.geodesic(initial_point=initial_point, end_point=end_point)

        t = gs.linspace(start=0.0, stop=1.0, num=n_points)
        points = geodesic(t)

        result = space.belongs(points, belongs_atol)
        expected = gs.array(n_points * [True])

        self.assertAllClose(result, expected)

    def log_exp_composition(self, connection_args, point, base_point, rtol, atol):
        """Check that connection exponential and logarithm are inverse.

        This is calling connection logarithm first, then connection logarithm.

        Parameters
        ----------
        connection_args : tuple
            Arguments to pass to constructor of the connection.
        point : array-like
            Point on the manifold.
        base_point : array-like
            Point on the manifold.
        rtol : float
            Relative tolerance to test this property.
        atol : float
            Absolute tolerance to test this property.
        """
        connection = self.connection(*connection_args)
        log = connection.log(gs.array(point), base_point=gs.array(base_point))
        result = connection.exp(tangent_vec=log, base_point=gs.array(base_point))
        self.assertAllClose(result, point, rtol=rtol, atol=atol)

    def exp_log_composition(self, connection_args, tangent_vec, base_point, rtol, atol):
        """Check that connection exponential and logarithm are inverse.

        This is calling connection exponential first, then connection logarithm.

        Parameters
        ----------
        connection_args : tuple
            Arguments to pass to constructor of the connection.
        tangent_vec : array-like
            Tangent vector to the manifold at base_point.
        base_point : array-like
            Point on the manifold.
        rtol : float
            Relative tolerance to test this property.
        atol : float
            Absolute tolerance to test this property.
        """
        connection = self.connection(*connection_args)
        exp = connection.exp(tangent_vec=tangent_vec, base_point=gs.array(base_point))
        result = connection.log(exp, base_point=gs.array(base_point))
        self.assertAllClose(result, tangent_vec, rtol=rtol, atol=atol)

    def exp_ladder_parallel_transport(
        self,
        connection_args,
        direction,
        tangent_vec,
        base_point,
        scheme,
        n_rungs,
        alpha,
        rtol,
        atol,
    ):
        """Check that end point of ladder parallel transport matches exponential.

        Parameters
        ----------
        connection_args : tuple
            Arguments to pass to constructor of the connection.
        direction : array-like
            Tangent vector to the manifold at base_point.
        tangent_vec : array-like
            Tangent vector to the manifold at base_point.
        base_point : array-like
            Point on the manifold.
        scheme : str, {'pole', 'schild'}
            The scheme to use for the construction of the ladder at each step.
        n_rungs : int
            Number of steps of the ladder.
        alpha : float
            Exponent for the scaling of the vector to transport.
        rtol : float
            Relative tolerance to test this property.
        atol : float
            Absolute tolerance to test this property.
        """
        connection = self.connection(*connection_args)

        ladder = connection.ladder_parallel_transport(
            tangent_vec,
            base_point,
            direction,
            n_rungs=n_rungs,
            scheme=scheme,
            alpha=alpha,
        )

        result = ladder["end_point"]
        expected = connection.exp(direction, base_point)

        self.assertAllClose(result, expected, rtol=rtol, atol=atol)

    def exp_geodesic_ivp(
        self, connection_args, n_points, tangent_vec, base_point, rtol, atol
    ):
        """Check that end point of geodesic matches exponential.

        Parameters
        ----------
        connection_args : tuple
            Arguments to pass to constructor of the connection.
        n_points : int
            Number of points on the geodesic.
        tangent_vec : array-like
            Tangent vector to the manifold at base_point.
        base_point : array-like
            Point on the manifold.
        rtol : float
            Relative tolerance to test this property.
        atol : float
            Absolute tolerance to test this property.
        """
        connection = self.connection(*connection_args)
        geodesic = connection.geodesic(
            initial_point=base_point, initial_tangent_vec=tangent_vec
        )
        t = gs.linspace(start=0.0, stop=1.0, num=n_points)
        points = geodesic(t)
        result = points[:, -1]
        expected = connection.exp(tangent_vec, base_point)
        self.assertAllClose(expected, result, rtol=rtol, atol=atol)


class RiemannianMetricProperties(ConnectionProperties):
    def squared_dist_is_symmetric(self, metric_args, point_a, point_b, rtol, atol):
        """Check that the squared geodesic distance is symmetric.

        Parameters
        ----------
        metric_args : tuple
            Arguments to pass to constructor of the metric.
        point_a : array-like
            Point on the manifold.
        point_b : array-like
            Point on the manifold.
        rtol : float
            Relative tolerance to test this property.
        atol : float
            Absolute tolerance to test this property.
        """
        metric = self.metric(*metric_args)
        sd_a_b = metric.squared_dist(gs.array(point_a), gs.array(point_b))
        sd_b_a = metric.squared_dist(gs.array(point_b), gs.array(point_a))
        self.assertAllClose(sd_a_b, sd_b_a, rtol=rtol, atol=atol)

<<<<<<< HEAD
=======
    @staticmethod
    def _is_isometry(
        metric,
        space,
        tangent_vec,
        trans_tangent_vec,
        base_point,
        is_tangent_atol,
        rtol,
        atol,
    ):
        """Check that a transformation is an isometry.

        This is an auxiliary function.

        Parameters
        ----------
        metric : RiemannianMetric
            Riemannian metric.
        tangent_vec : array-like
            Tangent vector at base point.
        trans_tangent_vec : array-like
            Transformed tangent vector at base point.
        base_point : array-like
            Point on manifold.
        is_tangent_atol: float
            Asbolute tolerance for the is_tangent function.
        rtol : float
            Relative tolerance to test this property.
        atol : float
            Absolute tolerance to test this property.
        """
        is_tangent = space.is_tangent(trans_tangent_vec, base_point, is_tangent_atol)
        is_equinormal = gs.isclose(
            metric.norm(trans_tangent_vec, base_point),
            metric.norm(tangent_vec, base_point),
            rtol,
            atol,
        )
        return gs.logical_and(is_tangent, is_equinormal)

>>>>>>> 337dafae
    def parallel_transport_ivp_is_isometry(
        self,
        metric_args,
        space,
        tangent_vec,
        base_point,
        direction,
        is_tangent_atol,
        rtol,
        atol,
    ):
        """Check that parallel transport is an isometry.

        This is for parallel transport defined by initial value problem (ivp).

        Parameters
        ----------
        metric_args : tuple
            Arguments to pass to constructor of the metric.
        space : Manifold
            Manifold where metric is defined.
        tangent_vec : array-like
            Tangent vector at base point, to be transported.
        base_point : array-like
            Point on manifold.
        direction : array-like
            Tangent vector at base point, along which to transport.
        is_tangent_atol: float
            Asbolute tolerance for the is_tangent function.
        rtol : float
            Relative tolerance to test this property.
        atol : float
            Absolute tolerance to test this property.
        """
        metric = self.metric(*metric_args)

        end_point = metric.exp(direction, base_point)

        transported = metric.parallel_transport(tangent_vec, base_point, direction)
        result = _is_isometry(
            metric,
            space,
            tangent_vec,
            transported,
            end_point,
            is_tangent_atol,
            rtol,
            atol,
        )
        expected = gs.array(len(result) * [True])
        self.assertAllClose(result, expected)

    def parallel_transport_bvp_is_isometry(
        self,
        metric_args,
        space,
        tangent_vec,
        base_point,
        end_point,
        is_tangent_atol,
        rtol,
        atol,
    ):
        """Check that parallel transport is an isometry.

        This is for parallel transport defined by boundary value problem (ivp).

        Parameters
        ----------
        metric_args : tuple
            Arguments to pass to constructor of the metric.
        space : Manifold
            Manifold where metric is defined.
        tangent_vec : array-like
            Tangent vector at base point, to be transported.
        base_point : array-like
            Point on manifold.
        end_point : array-like
            Point on manifold.
        is_tangent_atol: float
            Asbolute tolerance for the is_tangent function.
        rtol : float
            Relative tolerance to test this property.
        atol : float
            Absolute tolerance to test this property.
        """
        metric = self.metric(*metric_args)

        transported = metric.parallel_transport(
            tangent_vec, base_point, end_point=end_point
        )
        result = self._is_isometry(
            metric,
            space,
            tangent_vec,
            transported,
            end_point,
            is_tangent_atol,
            rtol,
            atol,
        )
        expected = gs.array(len(result) * [True])
        self.assertAllClose(result, expected)<|MERGE_RESOLUTION|>--- conflicted
+++ resolved
@@ -608,50 +608,6 @@
         sd_b_a = metric.squared_dist(gs.array(point_b), gs.array(point_a))
         self.assertAllClose(sd_a_b, sd_b_a, rtol=rtol, atol=atol)
 
-<<<<<<< HEAD
-=======
-    @staticmethod
-    def _is_isometry(
-        metric,
-        space,
-        tangent_vec,
-        trans_tangent_vec,
-        base_point,
-        is_tangent_atol,
-        rtol,
-        atol,
-    ):
-        """Check that a transformation is an isometry.
-
-        This is an auxiliary function.
-
-        Parameters
-        ----------
-        metric : RiemannianMetric
-            Riemannian metric.
-        tangent_vec : array-like
-            Tangent vector at base point.
-        trans_tangent_vec : array-like
-            Transformed tangent vector at base point.
-        base_point : array-like
-            Point on manifold.
-        is_tangent_atol: float
-            Asbolute tolerance for the is_tangent function.
-        rtol : float
-            Relative tolerance to test this property.
-        atol : float
-            Absolute tolerance to test this property.
-        """
-        is_tangent = space.is_tangent(trans_tangent_vec, base_point, is_tangent_atol)
-        is_equinormal = gs.isclose(
-            metric.norm(trans_tangent_vec, base_point),
-            metric.norm(tangent_vec, base_point),
-            rtol,
-            atol,
-        )
-        return gs.logical_and(is_tangent, is_equinormal)
-
->>>>>>> 337dafae
     def parallel_transport_ivp_is_isometry(
         self,
         metric_args,
@@ -743,7 +699,7 @@
         transported = metric.parallel_transport(
             tangent_vec, base_point, end_point=end_point
         )
-        result = self._is_isometry(
+        result = _is_isometry(
             metric,
             space,
             tangent_vec,
